--- conflicted
+++ resolved
@@ -3,7 +3,7 @@
 if test -x /usr/bin/colorgcc; then
 	export CC=colorgcc
 else
-	export CC=gcc
+export CC=gcc
 fi
 export LD_LIBRARY_PATH=$HOME/opt/ovis/lib:$LD_LIBRARY_PATH
 if test -f lib/packaging/ovis-lib-toss.spec.in; then
@@ -12,11 +12,7 @@
 	expected_ovislib_prefix=$prefix
 	expected_sos_prefix=$prefix
 
-<<<<<<< HEAD
-	allconfig="--prefix=$prefix --enable-rdma --enable-ssl --disable-zap  --with-ovis-lib=$expected_ovislib_prefix --enable-sos --with-sos=$expected_sos_prefix  --disable-authentication"
-=======
-	allconfig="--prefix=$prefix --enable-rdma --enable-ssl --disable-zap  --with-ovis-lib=$expected_ovislib_prefix --enable-sos --with-sos=$expected_sos_prefix  --enable-authentication --enable-authdebug --enable-use-tf"
->>>>>>> 0d8cc051
+	allconfig="--prefix=$prefix --enable-rdma --enable-ssl --disable-zap  --with-ovis-lib=$expected_ovislib_prefix --disable-sos   --enable-authentication "
 CFLAGS='-Wall -g'
 
 	if test -f $expected_event2_prefix/include/event2/event.h; then
@@ -25,7 +21,6 @@
 		echo "You forgot to install libevent -dev package or you need to edit $0"
 		exit 1
 	fi
-
 	if test -f ldms/configure; then
 		echo "Found ldms/configure. Good."
 	else
@@ -34,14 +29,12 @@
 		exit 1
 	fi
 
-
 	echo "reinitializing .build-all"
 	rm -rf .build-all
 	mkdir .build-all
 	cd .build-all
 	mkdir lib ldms sos
 	(cd lib; ../../lib/configure CFLAGS="$CFLAGS" $allconfig  && make   && make install) && \
-	(cd sos; ../../sos/configure CFLAGS="$CFLAGS" $allconfig  && make  && make install) && \
 	cd ldms && LDFLAGS="-L$HOME/opt/ovis/lib" ../../ldms/configure CFLAGS="$CFLAGS" $allconfig && make  && make install
 else
 	echo "this must be run from the top of ovis source tree"
