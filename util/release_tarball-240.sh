#!/bin/bash -x

if ! test -f m4/Ovis-top.m4; then
	echo This must be run from top of a source tree, which should be clean.
	exit 1
fi
REPO_DIR=`pwd`
OUTPUT_DIR=`pwd`/Release
<<<<<<< HEAD
BRANCH_NAME=v2.4.2
=======
BRANCH_NAME=TOSS-v2.4.1
>>>>>>> e71324b4
# Will get this from git in the future
VERSION=2.4.2

if ! test -f libevent-2.0.21-stable.tar.gz; then
	echo "do not need a copy of libevent-2.0.21-stable.tar.gz in $REPO_DIR"
	echo "for release $VERSION before packing."
	#	exit 1
fi
# Create output dir
mkdir -p $OUTPUT_DIR

# cd to local git clone
cd $REPO_DIR

# Checkout $BRANCH_NAME
git checkout origin/$BRANCH_NAME -b $BRANCH_NAME

# Find SHA of latest checkin
COMMIT_ID="$(git log -1 --pretty="%H")"

# Get most recent tag id for this branch
TAG_ID="$(git describe --tags --abbrev=0)"

TARGET=ldms-${VERSION}.tar

# Create archive of desired branch
#git archive $BRANCH_NAME --format=tar --output=${OUTPUT_DIR}/ldms-${VERSION}.tar
git archive --prefix=ldms-${VERSION}/ $COMMIT_ID --format=tar --output=${OUTPUT_DIR}/$TARGET
sleep 0.1

# cd to output dir
cd $OUTPUT_DIR

# Untar archive
echo "Untarring archive"
tar xf $TARGET
sleep 0.1

# Add SHA file
pushd ldms-${VERSION}
echo $COMMIT_ID > SHA.txt
echo $TAG_ID > TAG.txt
./autogen.sh
#cp $REPO_DIR/libevent-2.0.21-stable.tar.gz .
popd

# Tar back up excluding unwanted files and dirs
echo "tarring archive with excludes from "
echo "$REPO_DIR/util/tar-excludes.txt"
TAR_OPTS="-X $REPO_DIR/util/tar-excludes.txt"
tar czf $TARGET.gz $TAR_OPTS ldms-${VERSION}
sleep 0.1

# Remove untarred stuff
echo "Removing cruft"
rm -rf ldms-${VERSION} $TARGET
sleep 0.1

ls -l<|MERGE_RESOLUTION|>--- conflicted
+++ resolved
@@ -6,11 +6,9 @@
 fi
 REPO_DIR=`pwd`
 OUTPUT_DIR=`pwd`/Release
-<<<<<<< HEAD
+
 BRANCH_NAME=v2.4.2
-=======
-BRANCH_NAME=TOSS-v2.4.1
->>>>>>> e71324b4
+
 # Will get this from git in the future
 VERSION=2.4.2
 
