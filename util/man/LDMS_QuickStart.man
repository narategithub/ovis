--- conflicted
+++ resolved
@@ -645,13 +645,6 @@
 .SS Why doesn't my ldmsd start?
 .PP
 Possible options:
-<<<<<<< HEAD
-=======
-.IP \[bu] 2
-Check for exsiting /var/run/ldms/metric_socket or similar
-.IP \[bu]
-Start ldmsd with the -q DEBUG option to provide more information.
->>>>>>> 1344e4cc
 .IP \[bu]
 Check for existing /var/run/ldms/metric_socket or similar. Sockets can be left if an ldmsd did not clean up upon termination. kill -9 may leave the socket hanging around.
 .IP \[bu]
