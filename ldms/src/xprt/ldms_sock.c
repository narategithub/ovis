/* -*- c-basic-offset: 8 -*-
 * Copyright (c) 2010 Open Grid Computing, Inc. All rights reserved.
 * Copyright (c) 2010 Sandia Corporation. All rights reserved.
 * Under the terms of Contract DE-AC04-94AL85000, there is a non-exclusive
 * license for use of this work by or on behalf of the U.S. Government.
 * Export of this program may require a license from the United States
 * Government.
 *
 * This software is available to you under a choice of one of two
 * licenses.  You may choose to be licensed under the terms of the GNU
 * General Public License (GPL) Version 2, available from the file
 * COPYING in the main directory of this source tree, or the BSD-type
 * license below:
 *
 * Redistribution and use in source and binary forms, with or without
 * modification, are permitted provided that the following conditions
 * are met:
 *
 *      Redistributions of source code must retain the above copyright
 *      notice, this list of conditions and the following disclaimer.
 *
 *      Redistributions in binary form must reproduce the above
 *      copyright notice, this list of conditions and the following
 *      disclaimer in the documentation and/or other materials provided
 *      with the distribution.
 *
 *      Neither the name of Sandia nor the names of any contributors may
 *      be used to endorse or promote products derived from this software
 *      without specific prior written permission.
 *
 *      Neither the name of Open Grid Computing nor the names of any
 *      contributors may be used to endorse or promote products derived
 *      from this software without specific prior written permission.
 *
 *      Modified source versions must be plainly marked as such, and
 *      must not be misrepresented as being the original software.
 *
 *
 * THIS SOFTWARE IS PROVIDED BY THE COPYRIGHT HOLDERS AND CONTRIBUTORS
 * "AS IS" AND ANY EXPRESS OR IMPLIED WARRANTIES, INCLUDING, BUT NOT
 * LIMITED TO, THE IMPLIED WARRANTIES OF MERCHANTABILITY AND FITNESS FOR
 * A PARTICULAR PURPOSE ARE DISCLAIMED. IN NO EVENT SHALL THE COPYRIGHT
 * OWNER OR CONTRIBUTORS BE LIABLE FOR ANY DIRECT, INDIRECT, INCIDENTAL,
 * SPECIAL, EXEMPLARY, OR CONSEQUENTIAL DAMAGES (INCLUDING, BUT NOT
 * LIMITED TO, PROCUREMENT OF SUBSTITUTE GOODS OR SERVICES; LOSS OF USE,
 * DATA, OR PROFITS; OR BUSINESS INTERRUPTION) HOWEVER CAUSED AND ON ANY
 * THEORY OF LIABILITY, WHETHER IN CONTRACT, STRICT LIABILITY, OR TORT
 * (INCLUDING NEGLIGENCE OR OTHERWISE) ARISING IN ANY WAY OUT OF THE USE
 * OF THIS SOFTWARE, EVEN IF ADVISED OF THE POSSIBILITY OF SUCH DAMAGE.
 */

/*
 * Author: Tom Tucker <tom@opengridcomputing.com>
 */
#include <sys/errno.h>
#include <stdio.h>
#include <stdlib.h>
#include <string.h>
#include <pthread.h>
#include <unistd.h>
#include <sys/types.h>
#include <sys/socket.h>
#include <netinet/in.h>
#include <netinet/tcp.h>
#include <arpa/inet.h>
#include <fcntl.h>
#include <assert.h>
#include "ogc_rbt.h"
#include "ldms.h"
#include "ldms_xprt.h"
#include "ldms_sock_xprt.h"

#define LOG__(r, fmt, ...) do { \
	if (r && r->log) \
		r->log(fmt, ##__VA_ARGS__); \
} while(0)

#define LOG_(r, fmt, ...) do { \
	if (r && r->xprt && r->xprt->log) \
		r->xprt->log(fmt, ##__VA_ARGS__); \
} while(0)


static struct event_base *io_event_loop;
static pthread_t io_thread;

pthread_mutex_t sock_list_lock = PTHREAD_MUTEX_INITIALIZER;
LIST_HEAD(sock_list, ldms_sock_xprt) sock_list;
pthread_mutex_t key_tree_lock = PTHREAD_MUTEX_INITIALIZER;
static uint32_t last_key;
static int key_comparator(void *a, void *b)
{
	uint32_t x = (uint32_t)(unsigned long)a;
	uint32_t y = (uint32_t)(unsigned long)b;

	return x - y;
}
static struct ogc_rbt key_tree = {
	.root = NULL,
	.comparator = key_comparator
};

static struct sock_key *find_key_(uint32_t key)
{
	struct ogc_rbn *z;
	struct sock_key *k = NULL;
	z = ogc_rbt_find(&key_tree, (void *)(unsigned long)key);
	if (z)
		k = ogc_container_of(z, struct sock_key, rb_node);
	return k;
}

static struct sock_key *find_key(uint32_t key)
{
	struct sock_key *k;
	pthread_mutex_lock(&key_tree_lock);
	k = find_key_(key);
	pthread_mutex_unlock(&key_tree_lock);
	return k;
}


static struct sock_key *alloc_key(void *buf)
{
	struct sock_key *k = calloc(1, sizeof *k);
	if (!k)
		goto out;
	pthread_mutex_lock(&key_tree_lock);
	k->key = ++last_key;
	k->buf = buf;
	k->rb_node.key = (void *)(unsigned long)k->key;
	ogc_rbt_ins(&key_tree, &k->rb_node);
	pthread_mutex_unlock(&key_tree_lock);
 out:
	return k;
}

static void delete_key(uint32_t key)
{
	struct sock_key *k;
	pthread_mutex_lock(&key_tree_lock);
	/* Make sure the key is in the tree */
	k = find_key_(key);
	if (!k)
		goto out;
	ogc_rbt_del(&key_tree, &k->rb_node);
 out:
	pthread_mutex_unlock(&key_tree_lock);
}

static void *io_thread_proc(void *arg);

static void sock_event(struct bufferevent *buf_event, short error, void *arg);
static void sock_read(struct bufferevent *buf_event, void *arg);
static void sock_write(struct bufferevent *buf_event, void *arg);

static void timeout_cb(int fd , short events, void *arg);
static struct ldms_sock_xprt * setup_connection(struct ldms_sock_xprt *x,
						int sockfd,
						struct sockaddr*remote_addr,
						socklen_t sa_len);
static void sock_xprt_error_handling(struct ldms_sock_xprt *s);

static int _setup_connection(struct ldms_sock_xprt *r,
			      struct sockaddr *remote_addr, socklen_t sa_len);

static int __set_socket_options(struct ldms_sock_xprt *s);

static void release_buf_event(struct ldms_sock_xprt *r);

static struct ldms_sock_xprt *sock_from_xprt(ldms_t d)
{
	return ((struct ldms_xprt *)d)->private;
}

void sock_xprt_cleanup(void)
{
	void *dontcare;

	if (io_event_loop)
		event_base_loopbreak(io_event_loop);
	if (io_thread) {
		pthread_cancel(io_thread);
		pthread_join(io_thread, &dontcare);
	}
	if (io_event_loop)
		event_base_free(io_event_loop);
}

static void sock_xprt_close(struct ldms_xprt *x)
{
	struct ldms_sock_xprt *s = sock_from_xprt(x);
	release_buf_event(s);
	close(s->sock);
	s->sock = 0;
}

static void sock_xprt_term(struct ldms_sock_xprt *r)
{
	LIST_REMOVE(r, client_link);
	if (r->listen_ev)
		free(r->listen_ev);
	free(r);
}

static int set_nonblock(struct ldms_xprt *x, int fd)
{
	int flags;

	flags = fcntl(fd, F_GETFL);
	if(flags == -1) {
		x->log("Error getting flags on fd %d", fd);
		return -1;
	}
	flags |= O_NONBLOCK;
	if(fcntl(fd, F_SETFL, flags)) {
		x->log("Error setting non-blocking I/O on fd %d", fd);
		return -1;
	}
	return 0;
}

static int __set_socket_options(struct ldms_sock_xprt *s)
{
	int rc;
	int sd = s->sock;
	int val;

	val = 1;
	if (setsockopt(sd, SOL_SOCKET, SO_KEEPALIVE, &val, sizeof(val))) {
		LOG_(s, "SOCK: Error in setsockopt TCP_KEEPCNT (val=%d\n):"
				" %m\n", val);
		goto err;
	}

	val = 1;
	if (setsockopt(sd, IPPROTO_TCP, TCP_KEEPCNT, &val, sizeof(val))) {
		LOG_(s, "SOCK: Error in setsockopt TCP_KEEPCNT (val=%d\n):"
				" %m\n", val);
		goto err;
	}

	val = 1;
	if (setsockopt(sd, IPPROTO_TCP, TCP_KEEPIDLE, &val, sizeof(val))) {
		LOG_(s, "SOCK: Error in setsockopt TCP_KEEPIDLE (val=%d\n):"
				" %m\n", val);
		goto err;
	}

	val = 10;
	if (setsockopt(sd, IPPROTO_TCP, TCP_KEEPINTVL, &val, sizeof(val))) {
		LOG_(s, "SOCK: Error in setsockopt TCP_KEEPINTVL (val=%d\n):"
				" %m\n", val);
		goto err;
	}

	return 0;
err:
	return -1;
}

static int sock_xprt_connect(struct ldms_xprt *x,
			     struct sockaddr *sa, socklen_t sa_len)
{
	struct ldms_sock_xprt *r = sock_from_xprt(x);
	struct sockaddr_storage ss;
	fd_set fdset;
	struct timeval tv;

	r->sock = socket(AF_INET, SOCK_STREAM, 0);
	if (r->sock < 0)
		return -1;

	int rc = __set_socket_options(r);
	if (rc)
		goto err;
	r->type = LDMS_SOCK_ACTIVE;
	fcntl(r->sock, F_SETFL, O_NONBLOCK);
	rc = connect(r->sock, sa, sa_len);
	if (errno != EINPROGRESS)
		goto err;
	FD_ZERO(&fdset);
	FD_SET(r->sock, &fdset);
	tv.tv_sec = 1;
	tv.tv_usec = 0;
	if (select(r->sock + 1, NULL, &fdset, NULL, &tv) == 1) {
		int so_error;
		socklen_t len = sizeof so_error;
		getsockopt(r->sock, SOL_SOCKET, SO_ERROR, &so_error, &len);
		if (so_error)
			goto err;
	} else
		goto err;
	fcntl(r->sock, F_SETFL, ~O_NONBLOCK);
	sa_len = sizeof(ss);
	rc = getsockname(r->sock, (struct sockaddr *)&ss, &sa_len);
	if (rc)
		goto err;
	if (_setup_connection(r, (struct sockaddr *)&ss, sa_len) != 0)
		goto err;
	return 0;

err:
	return -1;
}
int process_sock_read_rsp(struct ldms_sock_xprt *x, struct sock_read_rsp *rsp)
{
	size_t len;
	char *buf;
	struct sock_key *k;

	/* Check the response status */
	if (rsp->status)
		return ntohl(rsp->status);

	/* Look up our local key */
	k = find_key(rsp->buf_info.lkey);
	if (!k)
		return EINVAL;

	/* Move the set data into the local buffer */
	len = ntohl(rsp->buf_info.size);
	memcpy(k->buf, (char *)(rsp+1), len);

	if (x->xprt && x->xprt->read_complete_cb)
		x->xprt->read_complete_cb(x->xprt,
					  (void *)(unsigned long)rsp->hdr.xid);
	return 0;
}

uint64_t last_sock_read_req;
int process_sock_read_req(struct ldms_sock_xprt *x, struct sock_read_req *req)
{
	struct sock_read_rsp rsp;
	size_t len;
	int ret;
	char *buf;
	uint32_t key;
	struct sock_key *k;
	int status = 0;

	key = req->buf_info.rkey;
	k = find_key(key);
	if (!k)
		status = EINVAL;

	/* Prepare and send read response header */
	if (!status)
<<<<<<< HEAD
		len = req->buf_info.size;
=======
		len = htonl(req->buf_info.size);
>>>>>>> 3f876ab8
	else
		len = 0;
	last_sock_read_req = rsp.hdr.xid = req->hdr.xid;
	rsp.hdr.cmd = htonl(SOCK_READ_RSP_CMD);
	rsp.hdr.len = htonl(sizeof(rsp) + len);
<<<<<<< HEAD
	rsp.status = status;
=======
	rsp.status = htonl(status);
>>>>>>> 3f876ab8
	memcpy(&rsp.buf_info, &req->buf_info, sizeof req->buf_info);

	ret = bufferevent_write(x->buf_event, &rsp, sizeof(rsp));
	if (ret < 0 || status)
		goto err;

	/* Write the requested local buffer back to the socket */
	ret =  bufferevent_write(x->buf_event, k->buf, len);
 err:
	return ret;
}

int process_sock_req(struct ldms_sock_xprt *x, struct ldms_request *req)
{
	switch (ntohl(req->hdr.cmd)) {
	case SOCK_READ_REQ_CMD:
		return process_sock_read_req(x, (struct sock_read_req *)req);
	case SOCK_READ_RSP_CMD:
		return process_sock_read_rsp(x, (struct sock_read_rsp *)req);
	default:
		x->xprt->log("Invalid request on socket transport %d\n",
			     ntohl(req->hdr.cmd));
	}
	return EINVAL;
}

static void sock_xprt_error_handling(struct ldms_sock_xprt *s)
{
	if (s->type == LDMS_SOCK_PASSIVE)
		ldms_xprt_close(s->xprt);
	else
		s->xprt->connected = 0;
}

static int process_xprt_io(struct ldms_sock_xprt *s, struct ldms_request *req)
{
	int cmd;

	cmd = ntohl(req->hdr.cmd);

	/* The sockets transport must handle solicited read */
	if (cmd & LDMS_CMD_XPRT_PRIVATE) {
		int ret = process_sock_req(s, req);
		if (ret) {
			s->xprt->log("Error %d processing transport request.\n",
				     ret);
			goto close_out;
		}
	} else
		s->xprt->recv_cb(s->xprt, req);
	return 0;
 close_out:
	sock_xprt_error_handling(s);
	return -1;
}

static void sock_write(struct bufferevent *buf_event, void *arg)
{
}

#define min_t(t, x, y) (t)((t)x < (t)y?(t)x:(t)y)
static void sock_read(struct bufferevent *buf_event, void *arg)
{

	struct ldms_sock_xprt *r = (struct ldms_sock_xprt *)arg;
	struct evbuffer *evb;
	struct ldms_request_hdr hdr;
	struct ldms_request *req;
	size_t len;
	size_t reqlen;
	size_t buflen;
	do {
		evb = bufferevent_get_input(buf_event);
		buflen = evbuffer_get_length(evb);
		if (buflen < sizeof(hdr))
			break;
		evbuffer_copyout(evb, &hdr, sizeof(hdr));
		reqlen = ntohl(hdr.len);
		if (buflen < reqlen)
			break;
		req = malloc(reqlen);
		if (!req) {
			r->xprt->log("%s Memory allocation failure reqlen %zu\n",
				     __FUNCTION__, reqlen);
			sock_xprt_error_handling(r);
			break;
		}
		len = evbuffer_remove(evb, req, reqlen);
		assert(len == reqlen);
		process_xprt_io(r, req);
		free(req);
	} while (1);
}

static void *io_thread_proc(void *arg)
{
	event_base_dispatch(io_event_loop);
	return NULL;
}

static void release_buf_event(struct ldms_sock_xprt *r)
{
	pthread_mutex_lock(&sock_list_lock);
	if (r->listen_ev) {
		evconnlistener_free(r->listen_ev);
		r->listen_ev = NULL;
	}
	if (r->buf_event) {
		bufferevent_free(r->buf_event);
		r->buf_event = NULL;
	}
	pthread_mutex_unlock(&sock_list_lock);
}

static void sock_event(struct bufferevent *buf_event, short events, void *arg)
{
	struct ldms_sock_xprt *r = arg;

	if (events & ~BEV_EVENT_CONNECTED) {
		/* Peer disconnect or other error */
		if (events & (BEV_EVENT_ERROR | BEV_EVENT_TIMEOUT))
			r->xprt->log("Socket errors %#x\n", events);
		sock_xprt_error_handling(r);
	} else
		r->xprt->log("Peer connect complete %#x\n", events);
}

static int _setup_connection(struct ldms_sock_xprt *r,
			      struct sockaddr *remote_addr, socklen_t sa_len)
{
	int rc = 0;
	r->conn_status = CONN_CONNECTED;
	memcpy((char *)&r->xprt->remote_ss, (char *)remote_addr, sa_len);
	r->xprt->ss_len = sa_len;
	r->xprt->connected = 1;

	if (set_nonblock(r->xprt, r->sock))
		r->xprt->log("Warning: error setting non-blocking I/O on an "
			     "incoming connection.\n");

	/* Initialize send and recv I/O events */
	r->buf_event = bufferevent_socket_new(io_event_loop, r->sock, BEV_OPT_THREADSAFE);
	if(!r->buf_event) {
		r->xprt->log("Error initializing buffered I/O event for "
			     "fd %d.\n", r->sock);
		rc = -1;
		goto out;
	}
	bufferevent_setcb(r->buf_event, sock_read, sock_write, sock_event, r);
	if (bufferevent_enable(r->buf_event, EV_READ | EV_WRITE))
		r->xprt->log("Error enabling buffered I/O event for fd %d.\n",
			     r->sock);
out:
	return rc;
}

static struct ldms_sock_xprt *
setup_connection(struct ldms_sock_xprt *p, int sockfd,
		 struct sockaddr *remote_addr, socklen_t sa_len)
{
	struct ldms_sock_xprt *r;
	ldms_t _x;

	/* Create a transport instance for this new connection */
	_x = ldms_create_xprt("sock", p->xprt->log);
	if (!_x) {
		p->xprt->log("Could not create a new transport.\n");
		close(sockfd);
		return NULL;
	}

	r = sock_from_xprt(_x);
	r->type = LDMS_SOCK_PASSIVE;
	r->sock = sockfd;
	r->xprt->local_ss = p->xprt->local_ss;
	if (_setup_connection(r, remote_addr, sa_len) != 0) {
		sock_xprt_error_handling(r);
		return NULL;
	}
	return r;
}

static void sock_connect(struct evconnlistener *listener,
			 evutil_socket_t sockfd,
			 struct sockaddr *address, int socklen, void *arg)
{
	struct ldms_sock_xprt *r = arg;
	struct ldms_sock_xprt *new_r = NULL;

	new_r = setup_connection(r, sockfd, (struct sockaddr *)address, socklen);
	if (!new_r)
		return;

	int rc = __set_socket_options(new_r);
	if (rc) {
		sock_xprt_error_handling(new_r);
		return;
	}

}

static int sock_xprt_listen(struct ldms_xprt *x, struct sockaddr *sa, socklen_t sa_len)
{
	int rc;
	struct ldms_sock_xprt *r = sock_from_xprt(x);
	int optval = 1;

	r->sock = socket(PF_INET, SOCK_STREAM, 0);
	if (r->sock < 0) {
		rc = errno;
		goto err_0;
	}

	setsockopt(r->sock, SOL_SOCKET, SO_REUSEADDR, &optval, sizeof optval);

	if (set_nonblock(x, r->sock))
		x->log("Warning: Could not set listening socket to non-blocking\n");

	rc = ENOMEM;
	r->listen_ev = evconnlistener_new_bind(io_event_loop, sock_connect, r,
					       LEV_OPT_THREADSAFE | LEV_OPT_REUSEABLE,
					       1024, sa, sa_len);
	if (!r->listen_ev)
		goto err_0;

	r->sock = evconnlistener_get_fd(r->listen_ev);
	return 0;
 err_0:
	/* close and destroy if listen failed */
	ldms_xprt_close(r->xprt);
	return rc;
}

static void sock_xprt_destroy(struct ldms_xprt *x)
{
	char lcl_buf[32];
	char rem_buf[32];
	struct sockaddr_in *lcl = (struct sockaddr_in *)&x->local_ss;
	struct sockaddr_in *rem = (struct sockaddr_in *)&x->remote_ss;

	(void)inet_ntop(AF_INET, &lcl->sin_addr, lcl_buf, sizeof(lcl_buf));
	(void)inet_ntop(AF_INET, &rem->sin_addr, rem_buf, sizeof(rem_buf));

	struct ldms_sock_xprt *r = sock_from_xprt(x);
	sock_xprt_term(r);
}

static int sock_xprt_send(struct ldms_xprt *x, void *buf, size_t len)
{
	struct ldms_sock_xprt *r = sock_from_xprt(x);
	int rc;

	if (r->conn_status != CONN_CONNECTED)
		return -ENOTCONN;

	rc = bufferevent_write(r->buf_event, buf, len);
	return rc;
}

/** Allocate a remote buffer. If we are the producer, the xprt_data
 *  will be NULL. In this case, we fill in the local side
 * information.
 */
struct ldms_rbuf_desc *sock_rbuf_alloc(struct ldms_xprt *x,
				       struct ldms_set *set,
				       void *xprt_data,
				       size_t xprt_data_len)
{
	struct sock_buf_xprt_data *xd;
	struct ldms_rbuf_desc *desc;
	struct sock_key *mk, *dk;

	desc = calloc(1, sizeof *desc);
	if (!desc)
		return NULL;

	xd = malloc(xprt_data_len);
	if (!xd)
		goto err_0;

	mk = alloc_key(set->meta);
	if (!mk)
		goto err_1;

	dk = alloc_key(set->data);
	if (!dk)
		goto err_2;

	if (xprt_data) {
		/*
		 * We did a lookup, this is the xprt_data provided by
		 * the peer. We need a local keys for our side of the
		 * data. The remote key was provided by the peer.
		 */
		desc->xprt_data_len = xprt_data_len;
		desc->xprt_data = xd;
		memcpy(xd, xprt_data, xprt_data_len);
		xd->meta.lkey = mk->key;
		xd->data.lkey = dk->key;
	} else {
		/*
		 * We're responding to a lookup. This is the rkey, the
		 * peer will use to read our data.
		 */
		xd->meta.size = htonl(set->meta->meta_size);
		xd->meta.rkey = mk->key;
		xd->meta.lkey = 0;
		xd->data.size = htonl(set->meta->data_size);
		xd->data.rkey = dk->key;
		xd->data.lkey = 0;
		desc->xprt_data = xd;
		desc->xprt_data_len = sizeof(*xd);
	}
	return desc;
 err_2:
	delete_key(mk->key);
 err_1:
	free(xd);
 err_0:
	free(desc);
	return NULL;
}

void sock_rbuf_free(struct ldms_xprt *x, struct ldms_rbuf_desc *desc)
{
	struct sock_buf_xprt_data *xd = desc->xprt_data;
	if (xd) {
		if (xd->meta.lkey == 0) {
			delete_key(xd->meta.rkey);
			delete_key(xd->data.rkey);
		} else {
			delete_key(xd->meta.lkey);
			delete_key(xd->data.lkey);
		}
		free(xd);
	}
	free(desc);
}

static int sock_read_meta_start(struct ldms_xprt *x, ldms_set_t s, size_t len, void *context)
{
	struct ldms_sock_xprt *r = sock_from_xprt(x);
	struct ldms_set_desc *sd = s;
	struct sock_buf_xprt_data* xd = sd->rbd->xprt_data;
	struct sock_read_req read_req;
	int rc;

	read_req.hdr.xid = (uint64_t)(unsigned long)context;
	read_req.hdr.cmd = htonl(SOCK_READ_REQ_CMD);
	read_req.hdr.len = htonl(sizeof(read_req));

	memcpy(&read_req.buf_info, &xd->meta, sizeof read_req.buf_info);
	if (len)
		read_req.buf_info.size = htonl(len);

	rc = bufferevent_write(r->buf_event, &read_req, sizeof(read_req));
	return rc;
}

static int sock_read_data_start(struct ldms_xprt *x, ldms_set_t s, size_t len, void *context)
{
	struct ldms_sock_xprt *r = sock_from_xprt(x);
	struct ldms_set_desc *sd = s;
	struct sock_buf_xprt_data* xd = sd->rbd->xprt_data;
	struct sock_read_req read_req;
	int rc;

	read_req.hdr.xid = (uint64_t)(unsigned long)context;
	read_req.hdr.cmd = htonl(SOCK_READ_REQ_CMD);
	read_req.hdr.len = htonl(sizeof(read_req));

	memcpy(&read_req.buf_info, &xd->data, sizeof read_req.buf_info);
	if (len)
		read_req.buf_info.size = htonl(len);

	rc = bufferevent_write(r->buf_event, &read_req, sizeof(read_req));
	return rc;
}

static struct timeval to;
static struct event *keepalive;
static void timeout_cb(int s, short events, void *arg)
{
	to.tv_sec = 10;
	to.tv_usec = 0;
	evtimer_add(keepalive, &to);
}

static int once = 0;
static int init_once()
{
	int rc = ENOMEM;

	evthread_use_pthreads();
	pthread_mutex_init(&sock_list_lock, 0);
	pthread_mutex_init(&key_tree_lock, 0);
	io_event_loop = event_base_new();
	if (!io_event_loop)
		return errno;

	keepalive = evtimer_new(io_event_loop, timeout_cb, NULL);
	if (!keepalive)
		goto err_1;

	to.tv_sec = 1;
	to.tv_usec = 0;
	evtimer_add(keepalive, &to);

	rc = pthread_create(&io_thread, NULL, io_thread_proc, 0);
	if (rc)
		goto err_1;

	atexit(sock_xprt_cleanup);
	return 0;

 err_1:
	event_base_free(io_event_loop);
	return rc;
}

struct ldms_xprt *xprt_get(int (*recv_cb)(struct ldms_xprt *, void *),
			   int (*read_complete_cb)(struct ldms_xprt *, void *),
			   ldms_log_fn_t log_fn)
{
	struct ldms_xprt *x;
	struct ldms_sock_xprt *r;
	x = calloc(1, sizeof (*x));
	if (!x) {
		errno = ENOMEM;
		goto err_0;
	}
	if (!once) {
		int rc = init_once();
		if (rc) {
			errno = rc;
			goto err_1;
		}
		once = 1;
	}

	r = calloc(1, sizeof(struct ldms_sock_xprt));
	LIST_INSERT_HEAD(&sock_list, r, client_link);

	x->max_msg = (1024 * 1024);
	x->log = log_fn;
	x->connect = sock_xprt_connect;
	x->listen = sock_xprt_listen;
	x->destroy = sock_xprt_destroy;
	x->close = sock_xprt_close;
	x->send = sock_xprt_send;
	x->read_meta_start = sock_read_meta_start;
	x->read_data_start = sock_read_data_start;
	x->read_complete_cb = read_complete_cb;
	x->recv_cb = recv_cb;
	x->alloc = sock_rbuf_alloc;
	x->free = sock_rbuf_free;
	x->private = r;
	r->xprt = x;

	return x;
 err_1:
	free(x);
 err_0:
	return NULL;
}<|MERGE_RESOLUTION|>--- conflicted
+++ resolved
@@ -345,22 +345,20 @@
 		status = EINVAL;
 
 	/* Prepare and send read response header */
-	if (!status)
-<<<<<<< HEAD
+	if (!status) {
+		//FIXME: which one is this???
 		len = req->buf_info.size;
-=======
-		len = htonl(req->buf_info.size);
->>>>>>> 3f876ab8
-	else
+		//len = htonl(req->buf_info.size);
+	} else
 		len = 0;
 	last_sock_read_req = rsp.hdr.xid = req->hdr.xid;
 	rsp.hdr.cmd = htonl(SOCK_READ_RSP_CMD);
 	rsp.hdr.len = htonl(sizeof(rsp) + len);
-<<<<<<< HEAD
+
+	//FIXME: which one is this?
 	rsp.status = status;
-=======
-	rsp.status = htonl(status);
->>>>>>> 3f876ab8
+	//	rsp.status = htonl(status);
+
 	memcpy(&rsp.buf_info, &req->buf_info, sizeof req->buf_info);
 
 	ret = bufferevent_write(x->buf_event, &rsp, sizeof(rsp));
