--- conflicted
+++ resolved
@@ -15,17 +15,12 @@
 ldmscoreinclude_HEADERS = ldms.h ldmsd.h ldms_xprt.h ldms_auth.h ldms_xprt_cmd.h
 
 libldms_la_SOURCES = ldms.c ldms_xprt.c ldms_private.h ldms_auth.c
-<<<<<<< HEAD
-libldms_la_LIBADD = -ldl -lpthread @OVIS_LIB_LIB64DIR_FLAG@ @OVIS_LIB_LIBDIR_FLAG@ \
-		    -lmmalloc -lcoll -lrt
-=======
-libldms_la_CFLAGS = @OVIS_LIB_INCDIR_FLAG@
+#libldms_la_CFLAGS = @OVIS_LIB_INCDIR_FLAG@
 libldms_la_LIBADD = @OVIS_LIB_LIB64DIR_FLAG@ @OVIS_LIB_LIBDIR_FLAG@ \
 			-lmmalloc -lcoll \
 			@OPENSSL_LIBS@ \
 			-lpthread \
 			-ldl -lrt
->>>>>>> 0d8cc051
 lib_LTLIBRARIES += libldms.la
 
 ldms_config.h: ../../config.h
