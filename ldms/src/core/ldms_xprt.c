/* -*- c-basic-offset: 8 -*-
 * Copyright (c) 2013-2015 Open Grid Computing, Inc. All rights reserved.
 * Copyright (c) 2013-2015 Sandia Corporation. All rights reserved.
 *
 * Under the terms of Contract DE-AC04-94AL85000, there is a non-exclusive
 * license for use of this work by or on behalf of the U.S. Government.
 * Export of this program may require a license from the United States
 * Government.
 *
 * This software is available to you under a choice of one of two
 * licenses.  You may choose to be licensed under the terms of the GNU
 * General Public License (GPL) Version 2, available from the file
 * COPYING in the main directory of this source tree, or the BSD-type
 * license below:
 *
 * Redistribution and use in source and binary forms, with or without
 * modification, are permitted provided that the following conditions
 * are met:
 *
 *      Redistributions of source code must retain the above copyright
 *      notice, this list of conditions and the following disclaimer.
 *
 *      Redistributions in binary form must reproduce the above
 *      copyright notice, this list of conditions and the following
 *      disclaimer in the documentation and/or other materials provided
 *      with the distribution.
 *
 *      Neither the name of Sandia nor the names of any contributors may
 *      be used to endorse or promote products derived from this software
 *      without specific prior written permission.
 *
 *      Neither the name of Open Grid Computing nor the names of any
 *      contributors may be used to endorse or promote products derived
 *      from this software without specific prior written permission.
 *
 *      Modified source versions must be plainly marked as such, and
 *      must not be misrepresented as being the original software.
 *
 *
 * THIS SOFTWARE IS PROVIDED BY THE COPYRIGHT HOLDERS AND CONTRIBUTORS
 * "AS IS" AND ANY EXPRESS OR IMPLIED WARRANTIES, INCLUDING, BUT NOT
 * LIMITED TO, THE IMPLIED WARRANTIES OF MERCHANTABILITY AND FITNESS FOR
 * A PARTICULAR PURPOSE ARE DISCLAIMED. IN NO EVENT SHALL THE COPYRIGHT
 * OWNER OR CONTRIBUTORS BE LIABLE FOR ANY DIRECT, INDIRECT, INCIDENTAL,
 * SPECIAL, EXEMPLARY, OR CONSEQUENTIAL DAMAGES (INCLUDING, BUT NOT
 * LIMITED TO, PROCUREMENT OF SUBSTITUTE GOODS OR SERVICES; LOSS OF USE,
 * DATA, OR PROFITS; OR BUSINESS INTERRUPTION) HOWEVER CAUSED AND ON ANY
 * THEORY OF LIABILITY, WHETHER IN CONTRACT, STRICT LIABILITY, OR TORT
 * (INCLUDING NEGLIGENCE OR OTHERWISE) ARISING IN ANY WAY OUT OF THE USE
 * OF THIS SOFTWARE, EVEN IF ADVISED OF THE POSSIBILITY OF SUCH DAMAGE.
 */
#include <sys/errno.h>
#include <stdio.h>
#include <stdlib.h>
#include <string.h>
#include <stdarg.h>
#include <sys/queue.h>
#include <sys/types.h>
#include <netinet/in.h>
#include <pthread.h>
#include <dlfcn.h>
#include <assert.h>
#include <time.h>
#include <limits.h>
#include <fcntl.h>
#include <netdb.h>
#include <regex.h>

#include "ovis_util/os_util.h"
#include "ldms.h"
#include "ldms_xprt.h"
#include "ldms_private.h"

#if OVIS_LIB_HAVE_AUTH
#include "ovis_auth/auth.h"
#endif /* OVIS_LIB_HAVE_AUTH */

static struct ldms_rbuf_desc *ldms_alloc_rbd(struct ldms_xprt *,
		struct ldms_set *s, enum ldms_rbd_type type);
static struct ldms_rbuf_desc *ldms_lookup_rbd(struct ldms_xprt *, struct ldms_set *);

/**
 * zap callback function.
 */
static void ldms_zap_cb(zap_ep_t zep, zap_event_t ev);

/**
 * zap callback function for endpoints that automatically created from accepting
 * connection requests.
 */
static void ldms_zap_auto_cb(zap_ep_t zep, zap_event_t ev);

static void default_log(const char *fmt, ...)
{
	va_list ap;

	va_start(ap, fmt);
	vfprintf(stdout, fmt, ap);
	fflush(stdout);
}

#if 0
#define TF() default_log("%s:%d\n", __FUNCTION__, __LINE__)
#else
#define TF()
#endif

pthread_mutex_t xprt_list_lock;

#define LDMS_ZAP_XPRT_SOCK 0;
#define LDMS_ZAP_XPRT_RDMA 1;
#define LDMS_ZAP_XPRT_UGNI 2;
pthread_mutex_t ldms_zap_list_lock;
static zap_t ldms_zap_list[3] = {0};

ldms_t ldms_xprt_get(ldms_t x)
{
	assert(x->ref_count > 0);
	__sync_add_and_fetch(&x->ref_count, 1);
	return x;
}

LIST_HEAD(xprt_list, ldms_xprt) xprt_list;
ldms_t ldms_xprt_first()
{
	struct ldms_xprt *x = NULL;
	pthread_mutex_lock(&xprt_list_lock);
	x = LIST_FIRST(&xprt_list);
	if (!x)
		goto out;
	x = ldms_xprt_get(x);
 out:
	pthread_mutex_unlock(&xprt_list_lock);
	return x;
}

ldms_t ldms_xprt_next(ldms_t x)
{
	pthread_mutex_lock(&xprt_list_lock);
	x = LIST_NEXT(x, xprt_link);
	if (!x)
		goto out;
	x = ldms_xprt_get(x);
 out:
	pthread_mutex_unlock(&xprt_list_lock);
	return x;
}

ldms_t ldms_xprt_by_remote_sin(struct sockaddr_in *sin)
{
	struct sockaddr_storage ss_local, ss_remote;
	socklen_t socklen;

	ldms_t l;
	for (l = ldms_xprt_first(); l; l = ldms_xprt_next(l)) {
		int rc = zap_get_name(l->zap_ep,
				      (struct sockaddr *)&ss_local,
				      (struct sockaddr *)&ss_remote,
				      &socklen);
		if (rc)
			continue;
		struct sockaddr_in *s = (struct sockaddr_in *)&ss_remote;
		if (s->sin_addr.s_addr == sin->sin_addr.s_addr
		    && ((sin->sin_port == 0xffff) ||
			(s->sin_port == sin->sin_port)))
			return l;
		ldms_xprt_put(l);
	}
	return 0;
}

size_t __ldms_xprt_max_msg(struct ldms_xprt *x)
{
	return zap_max_msg(x->zap);
}

static void send_dir_update(struct ldms_xprt *x,
			    enum ldms_dir_type t,
			    const char *set_name)
{
	size_t len;
	int set_count;
	int set_list_sz;
	int rc = 0;
	struct ldms_reply *reply;

	switch (t) {
	case LDMS_DIR_LIST:
		__ldms_get_local_set_list_sz(&set_count, &set_list_sz);
		break;
	case LDMS_DIR_DEL:
	case LDMS_DIR_ADD:
		set_count = 1;
		set_list_sz = strlen(set_name) + 1;
		break;
	}

	len = sizeof(struct ldms_reply_hdr)
		+ sizeof(struct ldms_dir_reply)
		+ set_list_sz;

	reply = malloc(len);
	if (!reply) {
		x->log("Memory allocation failure "
		       "in dir update of peer.\n");
		return;
	}

	switch (t) {
	case LDMS_DIR_LIST:
		rc = __ldms_get_local_set_list(reply->dir.set_list,
					       set_list_sz,
					       &set_count, &set_list_sz);
		break;
	case LDMS_DIR_DEL:
	case LDMS_DIR_ADD:
		strcpy(reply->dir.set_list, set_name);
		break;
	}

	reply->hdr.xid = x->remote_dir_xid;
	reply->hdr.cmd = htonl(LDMS_CMD_DIR_UPDATE_REPLY);
	reply->hdr.rc = htonl(rc);
	reply->dir.type = htonl(t);
	reply->dir.set_count = htonl(set_count);
	reply->dir.set_list_len = htonl(set_list_sz);
	reply->hdr.len = htonl(len);

	zap_send(x->zap_ep, reply, len);
	free(reply);
	return;
}

static void send_req_notify_reply(struct ldms_xprt *x,
				  struct ldms_set *set,
				  uint64_t xid,
				  ldms_notify_event_t e)
{
	size_t len;
	int rc = 0;
	struct ldms_reply *reply;

	len = sizeof(struct ldms_reply_hdr) + e->len;
	reply = malloc(len);
	if (!reply) {
		x->log("Memory allocation failure "
		       "in notify of peer.\n");
		return;
	}
	reply->hdr.xid = xid;
	reply->hdr.cmd = htonl(LDMS_CMD_REQ_NOTIFY_REPLY);
	reply->hdr.rc = htonl(rc);
	reply->hdr.len = htonl(len);
	reply->req_notify.event.len = htonl(e->len);
	reply->req_notify.event.type = htonl(e->type);
	if (e->len > sizeof(struct ldms_notify_event_s))
		memcpy(reply->req_notify.event.u_data, e->u_data,
		       e->len - sizeof(struct ldms_notify_event_s));

	zap_send(x->zap_ep, reply, len);
	free(reply);
	return;
}

static void dir_update(const char *set_name, enum ldms_dir_type t)
{
	struct ldms_xprt *x;
	for (x = (struct ldms_xprt *)ldms_xprt_first(); x;
	     x = (struct ldms_xprt *)ldms_xprt_next(x)) {
		if (x->remote_dir_xid)
			send_dir_update(x, t, set_name);
		ldms_xprt_put(x);
	}
}

void __ldms_dir_add_set(const char *set_name)
{
	dir_update(set_name, LDMS_DIR_ADD);
}

void __ldms_dir_del_set(const char *set_name)
{
	dir_update(set_name, LDMS_DIR_DEL);
}

void ldms_xprt_close(ldms_t x)
{
	x->remote_dir_xid = x->local_dir_xid = 0;
	zap_close(x->zap_ep);
}

void __ldms_xprt_resource_free(struct ldms_xprt *x)
{
	if (x->local_dir_xid)
		free((void *)(unsigned long)x->local_dir_xid);
	x->remote_dir_xid = x->local_dir_xid = 0;

#ifdef DEBUG
		x->log("DEBUG: xprt_resource_free. zap %p: active_dir = %d.\n",
			x->zap_ep, x->active_dir);
		x->log("DEBUG: xprt_resource_free. zap %p: active_lookup = %d.\n",
			x->zap_ep, x->active_lookup);
#endif /* DEBUG */
	while (x->active_dir > 0) {
		x->active_dir--;
		zap_put_ep(x->zap_ep);
	}

	while (x->active_lookup > 0) {
		x->active_lookup--;
		zap_put_ep(x->zap_ep);
	}

	struct ldms_rbuf_desc *rbd;
	while (!LIST_EMPTY(&x->rbd_list)) {
		rbd = LIST_FIRST(&x->rbd_list);
		__ldms_rbd_xprt_release(rbd);
	}
}

void ldms_xprt_put(ldms_t x)
{
	assert(x->ref_count);
	pthread_mutex_lock(&xprt_list_lock);
	if (0 == __sync_sub_and_fetch(&x->ref_count, 1)) {
		LIST_REMOVE(x, xprt_link);

		__ldms_xprt_resource_free(x);

		if (x->zap_ep)
			zap_free(x->zap_ep);
		sem_destroy(&x->sem);
		free(x);
	}
	pthread_mutex_unlock(&xprt_list_lock);
}

struct make_dir_arg {
	int reply_size;		/* size of reply in total */
	struct ldms_reply *reply;
	struct ldms_xprt *x;
	int reply_count;	/* sets in this reply */
	int set_count;		/* total sets we have */
	char *set_list;		/* buffer for set names */
	ssize_t set_list_len;	/* current length of this buffer */
};

static int send_dir_reply_cb(struct ldms_set *set, void *arg)
{
	struct make_dir_arg *mda = arg;
	int len;

	len = strlen(get_instance_name(set->meta)->name) + 1;
	if (mda->reply_size + len < __ldms_xprt_max_msg(mda->x)) {
		mda->reply_size += len;
		strcpy(mda->set_list, get_instance_name(set->meta)->name);
		mda->set_list += len;
		mda->set_list_len += len;
		mda->reply_count ++;
		if (mda->reply_count < mda->set_count)
			return 0;
	}

	/* Update remaining set count */
	mda->set_count -= mda->reply_count;

	mda->reply->dir.more = htonl(mda->set_count != 0);
	mda->reply->dir.set_count = htonl(mda->reply_count);
	mda->reply->dir.set_list_len = htonl(mda->set_list_len);
	mda->reply->hdr.len = htonl(mda->reply_size);

	zap_send(mda->x->zap_ep, mda->reply, mda->reply_size);

	/* All sets are sent. */
	if (mda->set_count == 0)
		return 0;

	/* Change the dir type to ADD for the subsequent sends */
	mda->reply->dir.type = htonl(LDMS_DIR_ADD);

	/* Initialize arg for remainder of walk */
	mda->reply_size = sizeof(struct ldms_reply_hdr) +
		sizeof(struct ldms_dir_reply) +
		len;
	strcpy(mda->reply->dir.set_list, get_instance_name(set->meta)->name);
	mda->set_list = mda->reply->dir.set_list + len;
	mda->set_list_len = len;
	mda->reply_count = 1;
	return 0;
}

static void process_dir_request(struct ldms_xprt *x, struct ldms_request *req)
{
	struct make_dir_arg arg;
	size_t len;
	int set_count;
	int set_list_sz;
	int rc;
	struct ldms_reply reply_;
	struct ldms_reply *reply = &reply_;

	if (req->dir.flags)
		/* Register for directory updates */
		x->remote_dir_xid = req->hdr.xid;
	else
		/* Cancel any previous dir update */
		x->remote_dir_xid = 0;

	__ldms_get_local_set_list_sz(&set_count, &set_list_sz);
	if (!set_count) {
		rc = 0;
		goto out;
	}

	len = sizeof(struct ldms_reply_hdr)
		+ sizeof(struct ldms_dir_reply)
		+ set_list_sz;
	if (len > __ldms_xprt_max_msg(x))
		len = __ldms_xprt_max_msg(x);
	reply = malloc(len);
	if (!reply) {
		rc = ENOMEM;
		reply = &reply_;
		len = sizeof(struct ldms_reply_hdr);
		goto out;
	}

	/* Initialize the set_list walking callback argument */
	arg.reply_size = sizeof(struct ldms_reply_hdr) +
		sizeof(struct ldms_dir_reply);
	arg.reply = reply;
	memset(reply, 0, arg.reply_size);
	arg.x = x;
	arg.reply_count = 0;
	arg.set_list = reply->dir.set_list;
	arg.set_list_len = 0;
	arg.set_count = set_count;

	/* Initialize the reply header */
	reply->hdr.xid = req->hdr.xid;
	reply->hdr.cmd = htonl(LDMS_CMD_DIR_REPLY);
	reply->dir.type = htonl(LDMS_DIR_LIST);
	(void)__ldms_for_all_sets(send_dir_reply_cb, &arg);
	free(reply);
	return;
 out:
	len = sizeof(struct ldms_reply_hdr)
		+ sizeof(struct ldms_dir_reply);
	reply->hdr.xid = req->hdr.xid;
	reply->hdr.cmd = htonl(LDMS_CMD_DIR_REPLY);
	reply->hdr.rc = htonl(rc);
	reply->dir.more = 0;
	reply->dir.type = htonl(LDMS_DIR_LIST);
	reply->dir.set_count = 0;
	reply->dir.set_list_len = 0;
	reply->hdr.len = htonl(len);

	zap_send(x->zap_ep, reply, len);
	return;
}

static void
process_dir_cancel_request(struct ldms_xprt *x, struct ldms_request *req)
{
	x->remote_dir_xid = 0;
	struct ldms_reply_hdr hdr;
	hdr.rc = 0;
	hdr.xid = req->hdr.xid;
	hdr.cmd = htonl(LDMS_CMD_DIR_CANCEL_REPLY);
	hdr.len = htonl(sizeof(struct ldms_reply_hdr));
	zap_send(x->zap_ep, &hdr, sizeof(hdr));
}

static void
process_req_notify_request(struct ldms_xprt *x, struct ldms_request *req)
{

	struct ldms_rbuf_desc *r =
		(struct ldms_rbuf_desc *)req->req_notify.set_id;

	r->remote_notify_xid = req->hdr.xid;
	r->notify_flags = ntohl(req->req_notify.flags);
}

static void
process_cancel_notify_request(struct ldms_xprt *x, struct ldms_request *req)
{
	struct ldms_rbuf_desc *r =
		(struct ldms_rbuf_desc *)req->cancel_notify.set_id;
	r->remote_notify_xid = 0;
}

static int __send_lookup_reply(struct ldms_xprt *x, struct ldms_set *set,
			       uint64_t xid, int more)
{
	struct ldms_reply_hdr hdr;
	struct ldms_rbuf_desc *rbd;
	int rc = ENOENT;
	if (!set)
		goto err_0;
	rbd = ldms_lookup_rbd(x, set);
	if (!rbd) {
		rc = ENOMEM;
		rbd = ldms_alloc_rbd(x, set, LDMS_RBD_LOCAL);
		if (!rbd)
			goto err_0;
	}
	ldms_name_t name = get_instance_name(set->meta);
	ldms_name_t schema = get_schema_name(set->meta);
	size_t msg_len = sizeof(struct ldms_lookup_msg) + name->len + schema->len;
	struct ldms_lookup_msg *msg = malloc(msg_len);
	if (!msg)
		goto err_0;

	strcpy(msg->schema_inst_name, schema->name);
	strcpy(msg->schema_inst_name + schema->len, name->name);
	msg->schema_len = schema->len;
	msg->inst_name_len = name->len;
	msg->xid = xid;
	msg->set_id = (uint64_t)(unsigned long)rbd;
	msg->more = htonl(more);
	msg->data_len = htonl(__le32_to_cpu(set->meta->data_sz));
	msg->meta_len = htonl(__le32_to_cpu(set->meta->meta_sz));
	msg->card = htonl(__le32_to_cpu(set->meta->card));

	zap_share(x->zap_ep, rbd->lmap, (const char *)msg, msg_len);
	free(msg);
	return 0;
 err_0:
	hdr.rc = htonl(rc);
	hdr.xid = xid;
	hdr.cmd = htonl(LDMS_CMD_LOOKUP_REPLY);
	hdr.len = htonl(sizeof(struct ldms_reply_hdr));
	zap_send(x->zap_ep, &hdr, sizeof(hdr));
	return 1;
}

static int __re_match(struct ldms_set *set, regex_t *regex, const char *regex_str, int flags)
{
	ldms_name_t name;
	int rc;

	if (flags & LDMS_LOOKUP_BY_SCHEMA)
		name = get_schema_name(set->meta);
	else
		name = get_instance_name(set->meta);

	if (flags & LDMS_LOOKUP_RE)
		rc = regexec(regex, name->name, 0, NULL, 0);
	else
		rc = strcmp(regex_str, name->name);

	return (rc == 0);
}

static struct ldms_set *__next_re_match(struct ldms_set *set,
					regex_t *regex, const char *regex_str, int flags)
{
	for (; set; set = __ldms_local_set_next(set)) {
		if (__re_match(set, regex, regex_str, flags))
			break;
	}
	return set;
}

static void process_lookup_request_re(struct ldms_xprt *x, struct ldms_request *req, uint32_t flags)
{
	regex_t regex;
	struct ldms_reply_hdr hdr;
	struct ldms_set *set, *nxt_set;
	int rc, more;

	if (flags & LDMS_LOOKUP_RE) {
		rc = regcomp(&regex, req->lookup.path, REG_EXTENDED | REG_NOSUB);
		if (rc) {
			char errstr[512];
			(void)regerror(rc, &regex, errstr, sizeof(errstr));
			x->log(errstr);
			rc = EINVAL;
			goto err_0;
		}
	}

	/* Get the first match */
	set = __ldms_local_set_first();
	set = __next_re_match(set, &regex, req->lookup.path, flags);
	if (!set) {
		rc = ENOENT;
		goto err_1;
	}
	while (set) {
		/* Get the next match if any */
		nxt_set = __next_re_match(__ldms_local_set_next(set),
					  &regex, req->lookup.path, flags);
		if (nxt_set)
			more = 1;
		else
			more = 0;
		rc = __send_lookup_reply(x, set, req->hdr.xid, more);
		set = nxt_set;
	}
	if (flags & LDMS_LOOKUP_RE)
		regfree(&regex);
	return;
 err_1:
	if (flags & LDMS_LOOKUP_RE)
		regfree(&regex);
 err_0:
	hdr.rc = htonl(rc);
	hdr.xid = req->hdr.xid;
	hdr.cmd = htonl(LDMS_CMD_LOOKUP_REPLY);
	hdr.len = htonl(sizeof(struct ldms_reply_hdr));
	zap_send(x->zap_ep, &hdr, sizeof(hdr));
}

/**
 * This function processes the lookup request from another peer.
 *
 * In the case of lookup OK, do ::zap_share().
 * In the case of lookup error, reply lookup error message.
 */
static void process_lookup_request(struct ldms_xprt *x, struct ldms_request *req)
{
	uint32_t flags = ntohl(req->lookup.flags);
	process_lookup_request_re(x, req, flags);
}

static int do_read_all(ldms_t t, ldms_set_t s, size_t len,
			ldms_update_cb_t cb, void *arg)
{
	struct ldms_set_desc *sd = s;

	if (!len)
		len = __ldms_set_size_get(s->set);
	struct ldms_xprt *x = t;
	struct ldms_context *ctxt = malloc(sizeof *ctxt);
	TF();

	ctxt->type = LDMS_CONTEXT_UPDATE;
	ctxt->rc = 0;
	ctxt->update.s = s;
	ctxt->update.cb = cb;
	ctxt->update.arg = arg;

	zap_map_t rmap = sd->rbd->rmap;
	zap_map_t lmap = sd->rbd->lmap;

	return zap_read(x->zap_ep, rmap, zap_map_addr(rmap),
			lmap, zap_map_addr(lmap),
			len, ctxt);
}

static int do_read_data(ldms_t t, ldms_set_t s, size_t len, ldms_update_cb_t cb, void*arg)
{
	struct ldms_xprt *x = t;
	struct ldms_set_desc *sd = s;
	struct ldms_context *ctxt = malloc(sizeof *ctxt);
	zap_map_t rmap = sd->rbd->rmap;
	zap_map_t lmap = sd->rbd->lmap;
	TF();
	ctxt->type = LDMS_CONTEXT_UPDATE;
	ctxt->rc = 0;
	ctxt->update.s = s;
	ctxt->update.cb = cb;
	ctxt->update.arg = arg;
	size_t doff = (void*)sd->set->data - (void*)sd->set->meta;

	return zap_read(x->zap_ep, rmap, zap_map_addr(rmap) + doff,
			lmap, zap_map_addr(lmap) + doff, len, ctxt);
}

/*
 * The meta data and the data are updated separately. The assumption
 * is that the meta data rarely (if ever) changes. The GN (generation
 * number) of the meta data is checked. If it is zero, then the meta
 * data has never been updated and it is fetched. If it is non-zero,
 * then the data is fetched. The meta data GN from the data is checked
 * against the GN returned in the data. If it matches, we're done. If
 * they don't match, then the meta data is fetched and then the data
 * is fetched again.
 */
int __ldms_remote_update(ldms_t x, ldms_set_t s, ldms_update_cb_t cb, void *arg)
{
	if ((x->auth_flag != LDMS_XPRT_AUTH_DISABLE) &&
			(x->auth_flag != LDMS_XPRT_AUTH_APPROVED))
		return EPERM;

	struct ldms_set *set = ((struct ldms_set_desc *)s)->set;
	int rc;

	uint32_t meta_meta_gn = __le32_to_cpu(set->meta->meta_gn);
	uint32_t data_meta_gn = __le32_to_cpu(set->data->meta_gn);
	uint32_t meta_meta_sz = __le32_to_cpu(set->meta->meta_sz);
	uint32_t meta_data_sz = __le32_to_cpu(set->meta->data_sz);

	zap_get_ep(x->zap_ep);	/* Released in handle_zap_read_complete() */
	if (meta_meta_gn == 0 || meta_meta_gn != data_meta_gn) {
		/* Update the metadata along with the data */
		rc = do_read_all(x, s, meta_meta_sz +
				 meta_data_sz, cb, arg);
	} else {
		rc = do_read_data(x, s, meta_data_sz, cb, arg);
	}
	if (rc)
		zap_put_ep(x->zap_ep);
	return rc;
}

static int ldms_xprt_recv_request(struct ldms_xprt *x, struct ldms_request *req)
{
	int cmd = ntohl(req->hdr.cmd);

	switch (cmd) {
	case LDMS_CMD_LOOKUP:
		process_lookup_request(x, req);
		break;
	case LDMS_CMD_DIR:
		process_dir_request(x, req);
		break;
	case LDMS_CMD_DIR_CANCEL:
		process_dir_cancel_request(x, req);
		break;
	case LDMS_CMD_REQ_NOTIFY:
		process_req_notify_request(x, req);
		break;
	case LDMS_CMD_CANCEL_NOTIFY:
		process_cancel_notify_request(x, req);
		break;
	case LDMS_CMD_UPDATE:
		break;
	default:
		x->log("Unrecognized request %d\n", cmd);
		assert(0);
	}
	return 0;
}

void process_lookup_reply(struct ldms_xprt *x, struct ldms_reply *reply,
			  struct ldms_context *ctxt)
{
	int rc = ntohl(reply->hdr.rc);
	if (!rc) {
		/* A peer should only receive error in lookup_reply.
		 * A successful lookup is handled by rendezvous. */
		x->log("WARNING: Receive lookup reply error with rc: 0\n");
		goto out;
	}
	if (ctxt->lookup.cb)
		ctxt->lookup.cb(x, rc, 0, NULL, ctxt->lookup.cb_arg);

out:
	assert(x->active_lookup);
	x->active_lookup--;
	zap_put_ep(x->zap_ep);	/* Taken in __ldms_remote_lookup() */
#ifdef DEBUG
	x->log("DEBUG: lookup_reply: put ref %p: active_lookup = %d\n",
			x->zap_ep, x->active_lookup);
#endif /* DEBUG */

	free(ctxt->lookup.path);
	free(ctxt);
}

void process_dir_cancel_reply(struct ldms_xprt *x, struct ldms_reply *reply,
		struct ldms_context *ctxt)
{
	pthread_mutex_lock(&x->lock);
	if (x->local_dir_xid)
		free((void *)(unsigned long)x->local_dir_xid);
	x->local_dir_xid = 0;
	pthread_mutex_unlock(&x->lock);
	zap_put_ep(x->zap_ep);
}

void __process_dir_reply(struct ldms_xprt *x, struct ldms_reply *reply,
		       struct ldms_context *ctxt, int more)
{
	int i;
	char *src, *dst;
	enum ldms_dir_type type = ntohl(reply->dir.type);
	int rc = ntohl(reply->hdr.rc);
	size_t len = ntohl(reply->dir.set_list_len);
	unsigned count = ntohl(reply->dir.set_count);
	ldms_dir_t dir = NULL;
	if (rc)
		goto out;
	dir = malloc(sizeof (*dir) +
		     (count * sizeof(char *)) + len);
	rc = ENOMEM;
	if (!dir)
		goto out;
	rc = 0;
	dir->type = type;
	dir->more = more;
	dir->set_count = count;
	src = reply->dir.set_list;
	dst = (char *)&dir->set_names[count];
	for (i = 0; i < count; i++) {
		dir->set_names[i] = dst;
		strcpy(dst, src);
		len = strlen(src) + 1;
		dst += len;
		src += len;
	}
out:
	/* Don't touch dir after callback because the dir.cb may have freed it. */
	if (ctxt->dir.cb)
		ctxt->dir.cb((ldms_t)x, rc, dir, ctxt->dir.cb_arg);
}

void process_dir_reply(struct ldms_xprt *x, struct ldms_reply *reply,
		       struct ldms_context *ctxt)
{
	int more = ntohl(reply->dir.more);
	__process_dir_reply(x, reply, ctxt, more);
	pthread_mutex_lock(&x->lock);
	if (!x->local_dir_xid && !more)
		free(ctxt);
	if (!more) {
		assert(x->active_dir);
		x->active_dir = 0;
		zap_put_ep(x->zap_ep);	/* Taken in __ldms_remote_dir() */
#ifdef DEBUG
		x->log("DEBUG: ..dir_reply: put ref %p. active_dir = %d.\n",
				x->zap_ep, x->active_dir);
#endif /* DEBUG */
	}
	pthread_mutex_unlock(&x->lock);
}

void process_dir_update(struct ldms_xprt *x, struct ldms_reply *reply,
		       struct ldms_context *ctxt)
{
	__process_dir_reply(x, reply, ctxt, 0);
}

void process_req_notify_reply(struct ldms_xprt *x, struct ldms_reply *reply,
			      struct ldms_context *ctxt)
{
	ldms_notify_event_t event;
	size_t len = ntohl(reply->req_notify.event.len);
	event = malloc(len);
	if (!event)
		return;

	event->type = ntohl(reply->req_notify.event.type);
	event->len = ntohl(reply->req_notify.event.len);

	if (len > sizeof(struct ldms_notify_event_s))
		memcpy(event->u_data,
		       &reply->req_notify.event.u_data,
		       len - sizeof(struct ldms_notify_event_s));

	if (ctxt->req_notify.cb)
		ctxt->req_notify.cb((ldms_t)x,
				    ctxt->req_notify.s,
				    event, ctxt->dir.cb_arg);
}

#if OVIS_LIB_HAVE_AUTH
static int send_auth_approval(struct ldms_xprt *x)
{
	size_t len;
	int rc = 0;
	struct ldms_reply *reply;

	len = sizeof(struct ldms_reply_hdr);
	reply = malloc(len);
	if (!reply) {
		x->log("Memory allocation failure "
		       "in notify of peer.\n");
		return ENOMEM;
	}
	reply->hdr.xid = 0;
	reply->hdr.cmd = htonl(LDMS_CMD_AUTH_APPROVAL_REPLY);
	reply->hdr.rc = 0;
	reply->hdr.len = htonl(len);
	zap_err_t zerr = zap_send(x->zap_ep, reply, len);
	if (zerr) {
		x->log("Auth error: Failed to send the approval. %s\n",
						zap_err_str(rc));
	}
	free(reply);
	return zerr;
}

void process_auth_challenge_reply(struct ldms_xprt *x, struct ldms_reply *reply,
					struct ldms_context *ctxt)
{
	int rc;
	if (0 != strcmp(x->password, reply->auth_challenge.s)) {
		/* Reject the authentication and disconnect the connection. */
		goto err_n_reject;
	}
	x->auth_flag = LDMS_XPRT_AUTH_APPROVED;
	rc = send_auth_approval(x);
	if (rc)
		goto err_n_reject;
	return;
err_n_reject:
	zap_close(x->zap_ep);
}

void process_auth_approval_reply(struct ldms_xprt *x, struct ldms_reply *reply,
		struct ldms_context *ctxt)
{
	ldms_xprt_put(x); /* Match when sending the password */
	x->auth_flag = LDMS_XPRT_AUTH_APPROVED;
	if (x->connect_cb)
		x->connect_cb(x, LDMS_CONN_EVENT_CONNECTED,
					x->connect_cb_arg);
}
#endif /* OVIS_LIB_HAVE_AUTH */

void ldms_xprt_dir_free(ldms_t t, ldms_dir_t d)
{
	free(d);
}

void ldms_event_release(ldms_t t, ldms_notify_event_t e)
{
	free(e);
}

static int ldms_xprt_recv_reply(struct ldms_xprt *x, struct ldms_reply *reply)
{
	int cmd = ntohl(reply->hdr.cmd);
	uint64_t xid = reply->hdr.xid;
	struct ldms_context *ctxt;
	ctxt = (struct ldms_context *)(unsigned long)xid;
	switch (cmd) {
	case LDMS_CMD_LOOKUP_REPLY:
		process_lookup_reply(x, reply, ctxt);
		break;
	case LDMS_CMD_DIR_REPLY:
		process_dir_reply(x, reply, ctxt);
		break;
	case LDMS_CMD_DIR_UPDATE_REPLY:
		process_dir_update(x, reply, ctxt);
		break;
	case LDMS_CMD_REQ_NOTIFY_REPLY:
		process_req_notify_reply(x, reply, ctxt);
		break;
#if OVIS_LIB_HAVE_AUTH
	case LDMS_CMD_AUTH_CHALLENGE_REPLY:
		process_auth_challenge_reply(x, reply, ctxt);
		break;
	case LDMS_CMD_AUTH_APPROVAL_REPLY:
		process_auth_approval_reply(x, reply, ctxt);
		break;
#endif /* OVIS_LIB_HAVE_AUTH */
	default:
		x->log("Unrecognized reply %d\n", cmd);
	}
	return 0;
}

static int recv_cb(struct ldms_xprt *x, void *r)
{
	struct ldms_request_hdr *h = r;
	int cmd = ntohl(h->cmd);
	if (cmd > LDMS_CMD_REPLY)
		return ldms_xprt_recv_reply(x, r);

	return ldms_xprt_recv_request(x, r);
}

#if defined(__MACH__)
#define _SO_EXT ".dylib"
#undef LDMS_XPRT_LIBPATH_DEFAULT
#define LDMS_XPRT_LIBPATH_DEFAULT "/home/tom/macos/lib"
#else
#define _SO_EXT ".so"
#endif

zap_mem_info_t ldms_zap_mem_info()
{
	return NULL;
}

void __ldms_passive_connect_cb(ldms_t x, ldms_conn_event_t e, void *cb_arg)
{
	switch (e) {
	case LDMS_CONN_EVENT_DISCONNECTED:
		ldms_xprt_put(x);
		break;
	default:
		assert(0);
	}
}

static void ldms_zap_handle_conn_req(zap_ep_t zep)
{
	struct sockaddr lcl, rmt;
	socklen_t xlen;
	char rmt_name[16];
	zap_err_t zerr;
	zap_get_name(zep, &lcl, &rmt, &xlen);
	getnameinfo(&rmt, sizeof(rmt), rmt_name, 128, NULL, 0, NI_NUMERICHOST);

	struct ldms_xprt *x = zap_get_ucontext(zep);
	/*
	 * Accepting zep inherit ucontext from the listening endpoint.
	 * Hence, x is of listening endpoint, not of accepting zep,
	 * and we have to create new ldms_xprt for the accepting zep.
	 */
	struct ldms_xprt *_x = calloc(1, sizeof(*_x));
	if (!_x) {
		x->log("ERROR: Cannot create new ldms_xprt for connection"
				" from %s.\n", rmt_name);
		goto err0;
	}

	*_x = *x; /* copy shared info from x, and just set the private ones */
	_x->zap = x->zap;
	_x->zap_ep = zep;
	_x->ref_count = 1;
	_x->remote_dir_xid = _x->local_dir_xid = 0;
	_x->connect_cb = __ldms_passive_connect_cb;
	zap_set_ucontext(zep, _x);
	pthread_mutex_init(&_x->lock, NULL);

	char *data = 0;
	size_t datalen = 0;
#if OVIS_LIB_HAVE_AUTH
	uint64_t challenge;
	struct ovis_auth_challenge chl;
	if (x->auth_flag == LDMS_XPRT_AUTH_INIT) {
		/*
		 * Do the authentication.
		 */
		challenge = ovis_auth_gen_challenge();
		_x->password = ovis_auth_encrypt_password(challenge, x->password);
		if (!_x->password) {
			x->log("Auth Error: Failed to encrypt the password.");
			char rej[32];
			snprintf(rej, 32, "Authentication error");
			zerr = zap_reject(zep, rej, strlen(rej) + 1);
			if (zerr) {
				x->log("Auth Error: Failed to reject the"
						"conn_request from %s\n",
						rmt_name);
				goto err0;
			}
			return;
		} else {
			data = (void *)ovis_auth_pack_challenge(challenge, &chl);
			datalen = sizeof(chl);
		}
	}
#endif /* OVIS_LIB_HAVE_AUTH */

	zerr = zap_accept(zep, ldms_zap_auto_cb, data, datalen);
	if (zerr) {
		x->log("ERROR: cannot accept connection from %s.\n", rmt_name);
		goto err0;
	}

	/* Take a 'connect' reference. Dropped in ldms_xprt_close() */
	ldms_xprt_get(_x);

	pthread_mutex_lock(&xprt_list_lock);
	LIST_INSERT_HEAD(&xprt_list, _x, xprt_link);
	pthread_mutex_unlock(&xprt_list_lock);
	return;
err0:
	zap_close(zep);
}

#if OVIS_LIB_HAVE_AUTH
int send_auth_password(struct ldms_xprt *x, const char *password)
{
	size_t len;
	int rc = 0;
	struct ldms_reply *reply;

	len = sizeof(struct ldms_reply_hdr)
			+ sizeof(struct ldms_auth_challenge_reply)
			+ strlen(password) + 1;
	reply = malloc(len);
	if (!reply) {
		x->log("Memory allocation failure "
		       "in notify of peer.\n");
		return ENOMEM;
	}
	reply->hdr.xid = 0;
	reply->hdr.cmd = htonl(LDMS_CMD_AUTH_CHALLENGE_REPLY);
	reply->hdr.rc = 0;
	reply->hdr.len = htonl(len);
	strncpy(reply->auth_challenge.s, password, strlen(password));
	/* Release in process...approval_reply/disconnected */
	ldms_xprt_get(x);
	zap_err_t zerr = zap_send(x->zap_ep, reply, len);
	if (zerr) {
		x->log("Auth error: Failed to send the password. %s\n",
						zap_err_str(rc));
		ldms_xprt_put(x);
		x->auth_flag = LDMS_XPRT_AUTH_FAILED;
	}
	x->auth_flag = LDMS_XPRT_AUTH_PASSWORD;
	free(reply);
	return zerr;
}

static void ldms_xprt_auth_handle_challenge(struct ldms_xprt *x, void *r)
{
	int rc;
	if (!x->password) {
		x->log("Auth error: the server requires authentication.\n");
		goto err;
	}
	struct ovis_auth_challenge *chl;
	chl = (struct ovis_auth_challenge *)r;
	uint64_t challenge = ovis_auth_unpack_challenge(chl);
	char *psswd = ovis_auth_encrypt_password(challenge, x->password);
	if (!psswd) {
		x->log("Auth error: Failed to get the password\n");
		goto err;
	} else {
		rc = send_auth_password(x, psswd);
		free(psswd);
		if (rc)
			goto err;
	}
	return;
err:
	/*
	 * Close the zap_connection. Both active and passive sides will receive
	 * DISCONNECTED event. See more in ldms_zap_cb().
	 */
	x->auth_flag = LDMS_XPRT_AUTH_FAILED;
	zap_close(x->zap_ep);
}
#endif /* OVIS_LIB_HAVE_AUTH */

static void handle_zap_read_complete(zap_ep_t zep, zap_event_t ev)
{
	struct ldms_context *ctxt = ev->context;
	switch (ctxt->type) {
	case LDMS_CONTEXT_UPDATE:
		if (ctxt->update.cb) {
			struct ldms_xprt *x = zap_get_ucontext(zep);
			ctxt->update.cb((ldms_t)x, ctxt->update.s, ev->status,
					ctxt->update.arg);
			zap_put_ep(x->zap_ep); /* Taken in ldms_remote_update() */
		}
		break;
	case LDMS_CONTEXT_LOOKUP:
		if (ctxt->lookup.cb) {
			struct ldms_xprt *x = zap_get_ucontext(zep);
			ctxt->lookup.cb((ldms_t)x, ev->status, ctxt->lookup.more, ctxt->lookup.s,
					ctxt->lookup.cb_arg);
			if (!ctxt->lookup.more) {
				assert(x->active_lookup > 0);
				x->active_lookup--;
				zap_put_ep(x->zap_ep);	/* Taken in __ldms_remote_lookup() */
#ifdef DEBUG
				x->log("DEBUG: read_complete: put ref %p: "
						"active_lookup = %d\n",
						x->zap_ep, x->active_lookup);
#endif /* DEBUG */
			}

		}
		break;
	default:
		assert(0 == "Invalid context type in zap read completion.");
	}
	free(ctxt);
}

static void handle_zap_rendezvous(zap_ep_t zep, zap_event_t ev)
{
	struct ldms_xprt *x = zap_get_ucontext(zep);

	if ((x->auth_flag != LDMS_XPRT_AUTH_DISABLE) &&
			(x->auth_flag != LDMS_XPRT_AUTH_APPROVED))
		return;

	struct ldms_lookup_msg *lm = (struct ldms_lookup_msg *)ev->data;
	struct ldms_context *ctxt = (void*)lm->xid;
	struct ldms_set_desc *sd = NULL;
	struct ldms_rbuf_desc *rbd;
	int rc;
	ldms_set_t set_t;

	const char *schema_name = lm->schema_inst_name;
	const char *inst_name = lm->schema_inst_name + lm->schema_len;

	struct ldms_set *lset = __ldms_find_local_set(inst_name);
	if (lset) {
		ldms_name_t lschema = get_schema_name(lset->meta);
		if (0 != strcmp(schema_name, lschema->name)) {
			/* Two sets have the same name but different schema */
			__ldms_release_local_set(lset);
			rc = EINVAL;
			goto out;
		}

		sd = calloc(1, sizeof(*sd));
		if (!sd) {
			__ldms_release_local_set(lset);
			rc = ENOMEM;
			goto out;
		}

		sd->set = lset;
		__ldms_release_local_set(lset);

		LIST_FOREACH(rbd, &x->rbd_list, xprt_link) {
			if (rbd->set == lset) {
				rc = EEXIST;
				goto out;
			}
		}
	} else {
		__ldms_release_local_set(lset);
		rc = __ldms_create_set(inst_name,
				       ntohl(lm->meta_len), ntohl(lm->data_len),
				       ntohl(lm->card),
				       &set_t,
				       LDMS_SET_F_REMOTE);
		if (rc)
			goto out;
		sd = (struct ldms_set_desc *)set_t;
	}

	/* Bind this set to a new RBD */
	rbd = ldms_alloc_rbd(x, sd->set, LDMS_RBD_REMOTE);
	if (!rbd) {
		rc = ENOMEM;
		goto out_1;
	}

	rbd->rmap = ev->map;
	rbd->remote_set_id = lm->set_id;

	sd->rbd = rbd;

	struct ldms_context *rd_ctxt;
	if (lm->more) {
		rd_ctxt = malloc(sizeof *rd_ctxt);
		*rd_ctxt = *ctxt;
	} else {
		rd_ctxt = ctxt;
		free(ctxt->lookup.path);
		ctxt->lookup.path = NULL;
	}
	rd_ctxt->lookup.s = sd;
	rd_ctxt->lookup.more = ntohl(lm->more);
	if (zap_read(zep,
		     sd->rbd->rmap, zap_map_addr(sd->rbd->rmap),
		     sd->rbd->lmap, zap_map_addr(sd->rbd->lmap),
		     __le32_to_cpu(sd->set->meta->meta_sz),
		     rd_ctxt)) {
		rc = EIO;
		goto out_2;
	}
	return;
 out_2:
	__ldms_free_rbd(sd->rbd);
 out_1:
	ldms_set_delete(sd);
	sd = NULL;
 out:
	if (ctxt->lookup.cb)
		ctxt->lookup.cb(x, rc, 0, (ldms_set_t)sd, ctxt->lookup.cb_arg);
	if (!lm->more) {
		assert(x->active_lookup);
		x->active_lookup--;
		zap_put_ep(x->zap_ep);	/* Taken in __ldms_remote_lookup() */
#ifdef DEBUG
		x->log("DEBUG: rendezvous error: put ref %p: "
				"active_lookup = %d\n",
				x->zap_ep, x->active_lookup);
#endif /* DEBUG */
	}
	free(ctxt->lookup.path);
	free(ctxt);
}

/**
 * ldms-zap event handling function.
 */
static void ldms_zap_cb(zap_ep_t zep, zap_event_t ev)
{
	int ldms_conn_event;
	struct ldms_version *ver;
	struct ldms_xprt *x = zap_get_ucontext(zep);
	switch(ev->type) {
	case ZAP_EVENT_CONNECT_REQUEST:
		ver = (void*)ev->data;
		if (!ev->data_len || !ldms_version_check(ver)) {
			struct ldms_version v;
			ldms_version_get(&v);
			char rej_msg[32];
			snprintf(rej_msg, 32, "Unsupported version.");
			x->log("Connection request from "
				"an unsupported LDMS version "
				"%hhu.%hhu.%hhu.%hhu\n",
				ver->major, ver->minor,
				ver->patch, ver->flags);
			zap_reject(zep, rej_msg, strlen(rej_msg) + 1);
			break;
		}
		ldms_zap_handle_conn_req(zep);
		break;
	case ZAP_EVENT_CONNECT_ERROR:
		if (x->connect_cb)
			x->connect_cb(x, LDMS_CONN_EVENT_ERROR,
				      x->connect_cb_arg);
		/* Put the reference taken in ldms_xprt_connect() */
		ldms_xprt_put(x);
		break;
	case ZAP_EVENT_REJECTED:
		if (x->connect_cb)
			x->connect_cb(x, LDMS_CONN_EVENT_REJECTED,
					x->connect_cb_arg);
		/* Put the reference taken in ldms_xprt_connect() */
		ldms_xprt_put(x);
		break;
	case ZAP_EVENT_CONNECTED:
#if OVIS_LIB_HAVE_AUTH
		if (ev->data_len) {
			/*
			 * The server sent a challenge for
			 * authentication.
			 */
			ldms_xprt_auth_handle_challenge(x, ev->data);
			break;
		}
		/*
		 * The server doesn't do authentication.
		 * Fall to the state machine without authentication.
		 */
#endif /* OVIS_LIB_HAVE_AUTH */
		if (x->connect_cb)
			x->connect_cb(x, LDMS_CONN_EVENT_CONNECTED,
				      x->connect_cb_arg);

		break;
	case ZAP_EVENT_DISCONNECTED:
#ifdef DEBUG
		x->log("DEBUG: ldms_zap_cb: receive DISCONNECTED %p: ref_count %d\n", x, x->ref_count);
#endif /* DEBUG */
		ldms_conn_event = LDMS_CONN_EVENT_DISCONNECTED;
#if OVIS_LIB_HAVE_AUTH
		if ((x->auth_flag != LDMS_XPRT_AUTH_DISABLE) &&
			(x->auth_flag != LDMS_XPRT_AUTH_APPROVED)) {
			if (x->auth_flag == LDMS_XPRT_AUTH_PASSWORD) {
				/* Put the ref taken when sent the password */
				ldms_xprt_put(x);
			}
			/*
			 * The active side to receive DISCONNECTED before
			 * the authentication is approved because
			 *  - the server rejected the authentication, or
			 *  - the client fails to respond the server's challenge.
			 *
			 *  Send the LDMS_CONN_EVENT_REJECTED to the application.
			 */
			ldms_conn_event = LDMS_CONN_EVENT_REJECTED;
		}
#endif /* OVIS_LIB_HAVE_AUTH */
		if (x->connect_cb)
			x->connect_cb(x, ldms_conn_event, x->connect_cb_arg);
#ifdef DEBUG
		x->log("DEBUG: ldms_zap_cb: DISCONNECTED %p: ref_count %d. after callback\n",
			 x, x->ref_count);
#endif /* DEBUG */
		/* Put the reference taken in ldms_xprt_connect() or accept() */
		ldms_xprt_put(x);
		break;
	case ZAP_EVENT_RECV_COMPLETE:
		recv_cb(x, ev->data);
		break;
	case ZAP_EVENT_READ_COMPLETE:
		handle_zap_read_complete(zep, ev);
		break;
	case ZAP_EVENT_WRITE_COMPLETE:
		/* ldms don't do write. */
		assert(0 == "Illegal zap write");
		break;
	case ZAP_EVENT_RENDEZVOUS:
		/* The other end does zap_share(). */
		handle_zap_rendezvous(zep, ev);
		break;
	default:
		assert(0);
	}
}

/*
 * return 0 if the auth is required but hasn't been approved yet.
 * return 1 if the auth has been approved or the reply is a challenge reply.
 */
int __recv_complete_auth_check(struct ldms_xprt *x, void *r)
{
	struct ldms_request_hdr *h = r;
	int cmd = ntohl(h->cmd);

	if (cmd == LDMS_CMD_AUTH_CHALLENGE_REPLY)
		return 1;

	if ((x->auth_flag != LDMS_XPRT_AUTH_DISABLE) &&
			(x->auth_flag != LDMS_XPRT_AUTH_APPROVED)) {
		return 0;
	}
	return 1;
}

static void ldms_zap_auto_cb(zap_ep_t zep, zap_event_t ev)
{
	struct ldms_xprt *x = zap_get_ucontext(zep);
	switch(ev->type) {
	case ZAP_EVENT_CONNECT_REQUEST:
		assert(0 == "Illegal connect request.");
		break;
	case ZAP_EVENT_CONNECTED:
		break;
	case ZAP_EVENT_DISCONNECTED:
#if OVIS_LIB_HAVE_AUTH
		if (x->connect_cb)
			x->connect_cb(x, LDMS_CONN_EVENT_DISCONNECTED,
						x->connect_cb_arg);
		/* Put back the reference taken when accept the connection */
		ldms_xprt_put(x);
#else /* OVIS_LIB_HAVE_AUTH */
		ldms_zap_cb(zep, ev);
#endif /* OVIS_LIB_HAVE_AUTH */
		break;
	case ZAP_EVENT_RECV_COMPLETE:
		if (!__recv_complete_auth_check(x, ev->data))
			break;
		recv_cb(x, ev->data);
		break;
	case ZAP_EVENT_CONNECT_ERROR:
	case ZAP_EVENT_READ_COMPLETE:
	case ZAP_EVENT_WRITE_COMPLETE:
	case ZAP_EVENT_RENDEZVOUS:
		ldms_zap_cb(zep, ev);
		break;
	default:
		assert(0);
	}
}

zap_t __ldms_zap_get(const char *xprt, ldms_log_fn_t log_fn)
{
	int zap_type = -1;
	if (0 == strcmp(xprt, "sock")) {
		zap_type = LDMS_ZAP_XPRT_SOCK;
	} else if (0 == strcmp(xprt, "ugni")) {
		zap_type = LDMS_ZAP_XPRT_UGNI;
	} else if (0 == strcmp(xprt, "rdma")) {
		zap_type = LDMS_ZAP_XPRT_RDMA;
	} else {
		log_fn("ldms: Unrecognized xprt '%s'\n", xprt);
		errno = EINVAL;
		return NULL;
	}

	pthread_mutex_lock(&ldms_zap_list_lock);
	zap_t zap = ldms_zap_list[zap_type];
	if (zap)
		goto out;

	zap = zap_get(xprt, log_fn, ldms_zap_mem_info);
	if (!zap) {
		log_fn("ldms: Cannot get zap plugin: %s\n", xprt);
		errno = ENOENT;
		goto out;
	}
	ldms_zap_list[zap_type] = zap;
out:
	pthread_mutex_unlock(&ldms_zap_list_lock);
	return zap;
}

int __ldms_xprt_zap_new(struct ldms_xprt *x, const char *name,
					ldms_log_fn_t log_fn)
{
	int ret = 0;
	errno = 0;
	x->zap = __ldms_zap_get(name, log_fn);
	if (!x->zap) {
		ret = errno;
		goto err0;
	}

	x->zap_ep = zap_new(x->zap, ldms_zap_cb);
	if (!x->zap_ep) {
		log_fn("ERROR: Cannot create zap endpoint.\n");
		ret = ENOMEM;
		goto err1;
	}
	zap_set_ucontext(x->zap_ep, x);

	strncpy(x->name, name, LDMS_MAX_TRANSPORT_NAME_LEN);
	x->ref_count = 1;
	x->remote_dir_xid = x->local_dir_xid = 0;

	x->log = log_fn;
	sem_init(&x->sem, 0, 0);
	pthread_mutex_init(&x->lock, NULL);
	pthread_mutex_lock(&xprt_list_lock);
	LIST_INSERT_HEAD(&xprt_list, x, xprt_link);
	pthread_mutex_unlock(&xprt_list_lock);
	return 0;
err1:
	free(x->zap);
err0:
	return ret;
}

ldms_t ldms_xprt_new(const char *name, ldms_log_fn_t log_fn)
{
	int ret = 0;
	struct ldms_xprt *x = calloc(1, sizeof(*x));
	if (!x) {
		ret = ENOMEM;
		goto err0;
	}

	if (!log_fn)
		log_fn = default_log;

	ret = __ldms_xprt_zap_new(x, name, log_fn);
	if (ret)
		goto err1;

	return x;
err1:
	free(x);
err0:
	errno = ret;
	return NULL;
}

#if OVIS_LIB_HAVE_AUTH
ldms_t ldms_xprt_with_auth_new(const char *name, ldms_log_fn_t log_fn,
				const char *secretword)
{
#ifdef DEBUG
	log_fn("ldms_xprt [DEBUG]: Creating transport "
			"using ldms_xprt_with_auth_new.\n");
#endif /* DEBUG */
	int ret = 0;
	struct ldms_xprt *x = calloc(1, sizeof(*x));
	if (!x) {
		ret = ENOMEM;
		goto err0;
	}

	if (!log_fn)
		log_fn = default_log;

	if (secretword) {
#ifdef DEBUG
		log_fn("ldms_xprt [DEBUG]: Creating transport "
				"with authentication\n");
#endif /* DEBUG */
		x->password = strdup(secretword);
		if (!x->password) {
			ret = errno;
			goto err1;
		}
		x->auth_flag = LDMS_XPRT_AUTH_INIT;
	}

	ret = __ldms_xprt_zap_new(x, name, log_fn);
	if (ret)
		goto err1;

	return x;
err1:
	if (x->password)
		free((void *)x->password);
	free(x);
err0:
	errno = ret;
	return NULL;
}
#endif /* OVIS_LIB_HAVE_AUTH */

size_t format_lookup_req(struct ldms_request *req, enum ldms_lookup_flags flags,
			 const char *path, uint64_t xid)
{
	size_t len = strlen(path) + 1;
	strcpy(req->lookup.path, path);
	req->lookup.path_len = htonl(len);
	req->lookup.flags = htonl(flags);
	req->hdr.xid = xid;
	req->hdr.cmd = htonl(LDMS_CMD_LOOKUP);
	len += sizeof(uint32_t) + sizeof(uint32_t) + sizeof(struct ldms_request_hdr);
	req->hdr.len = htonl(len);
	return len;
}

size_t format_dir_req(struct ldms_request *req, uint64_t xid,
		      uint32_t flags)
{
	size_t len;
	req->hdr.xid = xid;
	req->hdr.cmd = htonl(LDMS_CMD_DIR);
	req->dir.flags = htonl(flags);
	len = sizeof(struct ldms_request_hdr) +
		sizeof(struct ldms_dir_cmd_param);
	req->hdr.len = htonl(len);
	return len;
}

size_t format_dir_cancel_req(struct ldms_request *req)
{
	size_t len;
	req->hdr.xid = 0;
	req->hdr.cmd = htonl(LDMS_CMD_DIR_CANCEL);
	len = sizeof(struct ldms_request_hdr);
	req->hdr.len = htonl(len);
	return len;
}

size_t format_req_notify_req(struct ldms_request *req,
			     uint64_t xid,
			     uint64_t set_id,
			     uint64_t flags)
{
	size_t len = sizeof(struct ldms_request_hdr)
		+ sizeof(struct ldms_req_notify_cmd_param);
	req->hdr.xid = xid;
	req->hdr.cmd = htonl(LDMS_CMD_REQ_NOTIFY);
	req->hdr.len = htonl(len);
	req->req_notify.set_id = set_id;
	req->req_notify.flags = htonl(flags);
	return len;
}

size_t format_cancel_notify_req(struct ldms_request *req, uint64_t xid,
		uint64_t set_id)
{
	size_t len = sizeof(struct ldms_request_hdr)
		+ sizeof(struct ldms_cancel_notify_cmd_param);
	req->hdr.xid = xid;
	req->hdr.cmd = htonl(LDMS_CMD_CANCEL_NOTIFY);
	req->hdr.len = htonl(len);
	req->cancel_notify.set_id = set_id;
	return len;
}

/*
 * This is the generic allocator for both the request buffer and the
 * context buffer. A single buffer is allocated that is big enough to
 * contain one structure. When the context is freed, the associated
 * request buffer is freed as well.
 */
static int alloc_req_ctxt(struct ldms_request **req,
			  struct ldms_context **ctxt,
			  ldms_context_type_t type)
{
	struct ldms_context *ctxt_;
	void *buf = malloc(sizeof(struct ldms_request) + sizeof(struct ldms_context));
	if (!buf)
		return 1;
	*ctxt = ctxt_ = buf;
	*req = (struct ldms_request *)(ctxt_+1);
	ctxt_->type = type;
	return 0;
}

int __ldms_remote_dir(ldms_t _x, ldms_dir_cb_t cb, void *cb_arg, uint32_t flags)
{
	struct ldms_xprt *x = _x;
	struct ldms_request *req;
	struct ldms_context *ctxt;
	size_t len;

	if ((x->auth_flag != LDMS_XPRT_AUTH_DISABLE) &&
			(x->auth_flag != LDMS_XPRT_AUTH_APPROVED))
		return EPERM;

	if (alloc_req_ctxt(&req, &ctxt, LDMS_CONTEXT_DIR))
		return ENOMEM;

	pthread_mutex_lock(&x->lock);
	/* If a dir has previously been done and updates were asked
	 * for, return EBUSY. No need for application to do dir request again. */
	if (x->local_dir_xid)
		goto ebusy;

	len = format_dir_req(req, (uint64_t)(unsigned long)ctxt, flags);
	ctxt->dir.cb = cb;
	ctxt->dir.cb_arg = cb_arg;
	if (flags)
		x->local_dir_xid = (uint64_t)ctxt;
	pthread_mutex_unlock(&x->lock);

	zap_get_ep(x->zap_ep);	/* Released in process_dir_reply() */
	x->active_dir = 1;
#ifdef DEBUG
	x->log("DEBUG: remote_dir. get ref %p. active_dir = %d.\n",
			x->zap_ep, x->active_dir);
#endif /* DEBUG */
	int rc = zap_send(x->zap_ep, req, len);
	if (rc) {
		if (x->active_dir > 0) {
			/*
			 * The active_dir might be decremented in the
			 * DISCONNECTED path already.
			 */
			x->active_dir = 0;
			zap_put_ep(x->zap_ep);
			free(ctxt);
#ifdef DEBUG
			x->log("DEBUG: remote_dir: error. put ref %p. "
					"active_dir = %d.\n",
					x->zap_ep, x->active_dir);
#endif /* DEBUG */
		}
	}
	return rc;
ebusy:
	pthread_mutex_unlock(&x->lock);
	free(ctxt);
	return EBUSY;
}

/* This request has no reply */
int __ldms_remote_dir_cancel(ldms_t _x)
{
	struct ldms_xprt *x = _x;
	struct ldms_request *req;
	struct ldms_context *ctxt;
	size_t len;

	if ((x->auth_flag != LDMS_XPRT_AUTH_DISABLE) &&
			(x->auth_flag != LDMS_XPRT_AUTH_APPROVED))
		return EPERM;

	if (alloc_req_ctxt(&req, &ctxt, LDMS_CONTEXT_DIR_CANCEL))
		return ENOMEM;

	len = format_dir_cancel_req(req);
	zap_get_ep(x->zap_ep);
	int rc = zap_send(x->zap_ep, req, len);
	if (rc)
		zap_put_ep(x->zap_ep);
	free(ctxt);
	return 0;
}

int __ldms_remote_lookup(ldms_t _x, const char *path,
			 enum ldms_lookup_flags flags,
			 ldms_lookup_cb_t cb, void *arg)
{
	struct ldms_xprt *x = _x;
	struct ldms_request *req;
	struct ldms_context *ctxt;
	struct ldms_rbuf_desc *rbd;
	size_t len;
	int rc;

	if ((x->auth_flag != LDMS_XPRT_AUTH_DISABLE) &&
			(x->auth_flag != LDMS_XPRT_AUTH_APPROVED))
		return EPERM;

	struct ldms_set *set = __ldms_find_local_set(path);
	__ldms_release_local_set(set);
	if (set) {
		LIST_FOREACH(rbd, &x->rbd_list, xprt_link) {
			if (rbd->set == set) {
				/*
				 * The set has been already looked up
				 * from the host corresponding to
				 * the transport.
				 */
				return EEXIST;
			}

		}
	}


	if (alloc_req_ctxt(&req, &ctxt, LDMS_CONTEXT_LOOKUP))
		return ENOMEM;

	len = format_lookup_req(req, flags, path, (uint64_t)(unsigned long)ctxt);
	ctxt->lookup.s = NULL;
	ctxt->lookup.cb = cb;
	ctxt->lookup.cb_arg = arg;
	ctxt->lookup.flags = flags;
	ctxt->lookup.path = strdup(path);
	zap_get_ep(x->zap_ep);	/* Released in either ...lookup_reply() or ..rendezvous() */
	x->active_lookup++;
#ifdef DEBUG
	x->log("DEBUG: remote_lookup: get ref %p: active_lookup = %d\n",
		x->zap_ep, x->active_lookup);
#endif /* DEBUG */
	rc = zap_send(x->zap_ep, req, len);
	if (rc) {
		if (x->active_lookup > 0) {
			/*
			 * The active_lookup could be decremented in the
			 * DISCONNECTED path already.
			 */
			x->active_lookup--;
			zap_put_ep(x->zap_ep);
#ifdef DEBUG
			x->log("DEBUG: lookup_reply: error. put ref %p: "
					"active_lookup = %d\n",
					x->zap_ep, x->active_lookup);
#endif /* DEBUG */
		}
	}
	return rc;
}

static int send_req_notify(ldms_t _x, ldms_set_t s, uint32_t flags,
			   ldms_notify_cb_t cb_fn, void *cb_arg)
{
	struct ldms_rbuf_desc *r =
		(struct ldms_rbuf_desc *)
		((struct ldms_set_desc *)s)->rbd;
	struct ldms_xprt *x = _x;
	struct ldms_request *req;
	struct ldms_context *ctxt;
	size_t len;

	if (alloc_req_ctxt(&req, &ctxt, LDMS_CONTEXT_REQ_NOTIFY))
		return ENOMEM;

	if (r->local_notify_xid) {
		free((void *)(unsigned long)r->local_notify_xid);
		r->local_notify_xid = 0;
	}
	len = format_req_notify_req(req, (uint64_t)(unsigned long)ctxt,
				    r->remote_set_id, flags);
	ctxt->req_notify.cb = cb_fn;
	ctxt->req_notify.arg = cb_arg;
	ctxt->req_notify.s = s;
	r->local_notify_xid = (uint64_t)ctxt;

	return zap_send(x->zap_ep, req, len);
}

int ldms_register_notify_cb(ldms_t x, ldms_set_t s, int flags,
			    ldms_notify_cb_t cb_fn, void *cb_arg)
{
	if (!cb_fn)
		goto err;
	return send_req_notify(x, s, (uint32_t)flags, cb_fn, cb_arg);
 err:
	errno = EINVAL;
	return -1;
}

static int send_cancel_notify(ldms_t _x, ldms_set_t s)
{
	struct ldms_rbuf_desc *r =
		(struct ldms_rbuf_desc *)
		((struct ldms_set_desc *)s)->rbd;
	struct ldms_xprt *x = _x;
	struct ldms_request req;
	size_t len;

	len = format_cancel_notify_req
		(&req, (uint64_t)(unsigned long)r->local_notify_xid,
				r->remote_set_id);
	r->local_notify_xid = 0;

	return zap_send(x->zap_ep, &req, len);
}

int ldms_cancel_notify(ldms_t t, ldms_set_t s)
{
	struct ldms_set *set = ((struct ldms_set_desc *)s)->set;
	if (!set)
		goto err;
	return send_cancel_notify(t, s);
 err:
	errno = EINVAL;
	return -1;
}

void ldms_notify(ldms_set_t s, ldms_notify_event_t e)
{
	struct ldms_set *set;
	struct ldms_rbuf_desc *r;
	if (!s)
		return;
	set = ((struct ldms_set_desc *)s)->set;
	if (!set)
		return;

	if (LIST_EMPTY(&set->remote_rbd_list))
		return;

<<<<<<< HEAD
	LIST_FOREACH(r, &set->rbd_list, set_link) {
		if (r->remote_notify_xid &&
			(0 == r->notify_flags || (r->notify_flags & e->type))) {
=======
	LIST_FOREACH(r, &set->remote_rbd_list, set_link) {
		if (r->remote_notify_xid)
>>>>>>> 83731bc9
			send_req_notify_reply(r->xprt,
					      set, r->remote_notify_xid,
					      e);
		}
	}
}

int ldms_xprt_connect(ldms_t x, struct sockaddr *sa, socklen_t sa_len,
			ldms_connect_cb_t cb, void *cb_arg)
{
	int rc;
	struct ldms_xprt *_x = x;
	struct ldms_version ver;
	LDMS_VERSION_SET(ver);
	_x->connect_cb = cb;
	_x->connect_cb_arg = cb_arg;
	ldms_xprt_get(x);
	rc = zap_connect(_x->zap_ep, sa, sa_len, (void*)&ver, sizeof(ver));
	if (rc)
		ldms_xprt_put(x);
	return rc;
}

static void sync_connect_cb(ldms_t x, ldms_conn_event_t e, void *cb_arg)
{
	switch (e) {
	case LDMS_CONN_EVENT_CONNECTED:
		x->sem_rc = 0;
		break;
	case LDMS_CONN_EVENT_ERROR:
	case LDMS_CONN_EVENT_DISCONNECTED:
		x->sem_rc = ECONNREFUSED;
		break;
	default:
		assert(0);
	}
	sem_post(&x->sem);
}

int ldms_xprt_connect_by_name(ldms_t x, const char *host, const char *port,
			      ldms_connect_cb_t cb, void *cb_arg)
{
	struct addrinfo *ai;
	struct addrinfo hints = {
		.ai_family = AF_INET,
		.ai_socktype = SOCK_STREAM
	};
	int rc = getaddrinfo(host, port, &hints, &ai);
	if (rc)
		return EHOSTUNREACH;
	if (!cb) {
		rc = ldms_xprt_connect(x, ai->ai_addr, ai->ai_addrlen, sync_connect_cb, cb_arg);
		if (rc)
			return rc;
		sem_wait(&x->sem);
		rc = x->sem_rc;
	} else
		rc = ldms_xprt_connect(x, ai->ai_addr, ai->ai_addrlen, cb, cb_arg);
 	freeaddrinfo(ai);
	return rc;
}

int ldms_xprt_listen(ldms_t x, struct sockaddr *sa, socklen_t sa_len)
{
	return zap_listen(x->zap_ep, sa, sa_len);
}

int ldms_xprt_listen_by_name(ldms_t x, const char *host, const char *port_no)
{
	int rc;
	struct sockaddr_in sin;
	struct addrinfo *ai;
	struct addrinfo hints = {
		.ai_family = AF_INET,
		.ai_socktype = SOCK_STREAM
	};
	if (host) {
		rc = getaddrinfo(host, port_no, &hints, &ai);
		if (rc)
			return EHOSTUNREACH;
		rc = ldms_xprt_listen(x, ai->ai_addr, ai->ai_addrlen);
	} else {
		short port = atoi(port_no);
		memset(&sin, 0, sizeof(sin));
		sin.sin_family = AF_INET;
		sin.sin_addr.s_addr = 0;
		sin.sin_port = htons(port);
		rc = ldms_xprt_listen(x, (struct sockaddr *)&sin, sizeof(sin));
	}
	return rc;
}

static struct ldms_rbuf_desc *
ldms_alloc_rbd(struct ldms_xprt *x, struct ldms_set *s, enum ldms_rbd_type type)
{
	struct ldms_rbuf_desc *rbd = calloc(1, sizeof(*rbd));
	if (!rbd)
		goto err0;

	rbd->xprt = x;
	rbd->set = s;
	size_t set_sz = __ldms_set_size_get(s);
	zap_err_t zerr = zap_map(x->zap_ep, &rbd->lmap, s->meta, set_sz,
							ZAP_ACCESS_READ);
	if (zerr)
		goto err1;

	rbd->type = type;
	/* Add RBD to set list */
	if (type == LDMS_RBD_LOCAL)
		LIST_INSERT_HEAD(&s->local_rbd_list, rbd, set_link);
	else
		LIST_INSERT_HEAD(&s->remote_rbd_list, rbd, set_link);
	LIST_INSERT_HEAD(&x->rbd_list, rbd, xprt_link);

	goto out;

err1:
	free(rbd);
	rbd = NULL;
err0:
out:
	return rbd;
}

void __ldms_rbd_xprt_release(struct ldms_rbuf_desc *rbd)
{
#ifdef DEBUG
	if (rbd->lmap) {
		rbd->xprt->log("DEBUG: zap %p: unmap local\n", rbd->xprt->zap_ep);
		zap_unmap(rbd->xprt->zap_ep, rbd->lmap);
	}
	rbd->lmap = NULL;
	if (rbd->rmap) {
		rbd->xprt->log("DEBUG: zap %p: unmap remote\n", rbd->xprt->zap_ep);
		zap_unmap(rbd->xprt->zap_ep, rbd->rmap);
	}
	rbd->rmap = NULL;
#else
	if (rbd->lmap)
		zap_unmap(rbd->xprt->zap_ep, rbd->lmap);
	rbd->lmap = NULL;
	if (rbd->rmap)
		zap_unmap(rbd->xprt->zap_ep, rbd->rmap);
	rbd->rmap = NULL;
#endif /* DEBUG */
	LIST_REMOVE(rbd, xprt_link);
	rbd->xprt = NULL;
}

void __ldms_free_rbd(struct ldms_rbuf_desc *rbd)
{
	if (rbd->xprt)
		__ldms_rbd_xprt_release(rbd);
	LIST_REMOVE(rbd, set_link);
	free(rbd);
}

static struct ldms_rbuf_desc *ldms_lookup_rbd(struct ldms_xprt *x, struct ldms_set *set)
{
	struct ldms_rbuf_desc *r;
	if (!set)
		return NULL;

	if (LIST_EMPTY(&x->rbd_list))
		return NULL;

	LIST_FOREACH(r, &x->rbd_list, xprt_link) {
		if (r->set == set)
			return r;
	}

	return NULL;
}

static void __attribute__ ((constructor)) cs_init(void)
{
	pthread_mutex_init(&xprt_list_lock, 0);
	pthread_mutex_init(&ldms_zap_list_lock, 0);
}

static void __attribute__ ((destructor)) cs_term(void)
{
}<|MERGE_RESOLUTION|>--- conflicted
+++ resolved
@@ -1894,14 +1894,9 @@
 	if (LIST_EMPTY(&set->remote_rbd_list))
 		return;
 
-<<<<<<< HEAD
-	LIST_FOREACH(r, &set->rbd_list, set_link) {
+	LIST_FOREACH(r, &set->remote_rbd_list, set_link) {
 		if (r->remote_notify_xid &&
 			(0 == r->notify_flags || (r->notify_flags & e->type))) {
-=======
-	LIST_FOREACH(r, &set->remote_rbd_list, set_link) {
-		if (r->remote_notify_xid)
->>>>>>> 83731bc9
 			send_req_notify_reply(r->xprt,
 					      set, r->remote_notify_xid,
 					      e);
